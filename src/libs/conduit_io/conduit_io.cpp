//~~~~~~~~~~~~~~~~~~~~~~~~~~~~~~~~~~~~~~~~~~~~~~~~~~~~~~~~~~~~~~~~~~~~~~~~~~~//
// Copyright (c) 2014-2015, Lawrence Livermore National Security, LLC.
// 
// Produced at the Lawrence Livermore National Laboratory
// 
// LLNL-CODE-666778
// 
// All rights reserved.
// 
// This file is part of Conduit. 
// 
// For details, see: http://llnl.github.io/conduit/.
// 
// Please also read conduit/LICENSE
// 
// Redistribution and use in source and binary forms, with or without 
// modification, are permitted provided that the following conditions are met:
// 
// * Redistributions of source code must retain the above copyright notice, 
//   this list of conditions and the disclaimer below.
// 
// * Redistributions in binary form must reproduce the above copyright notice,
//   this list of conditions and the disclaimer (as noted below) in the
//   documentation and/or other materials provided with the distribution.
// 
// * Neither the name of the LLNS/LLNL nor the names of its contributors may
//   be used to endorse or promote products derived from this software without
//   specific prior written permission.
// 
// THIS SOFTWARE IS PROVIDED BY THE COPYRIGHT HOLDERS AND CONTRIBUTORS "AS IS"
// AND ANY EXPRESS OR IMPLIED WARRANTIES, INCLUDING, BUT NOT LIMITED TO, THE
// IMPLIED WARRANTIES OF MERCHANTABILITY AND FITNESS FOR A PARTICULAR PURPOSE
// ARE DISCLAIMED. IN NO EVENT SHALL LAWRENCE LIVERMORE NATIONAL SECURITY,
// LLC, THE U.S. DEPARTMENT OF ENERGY OR CONTRIBUTORS BE LIABLE FOR ANY
// DIRECT, INDIRECT, INCIDENTAL, SPECIAL, EXEMPLARY, OR CONSEQUENTIAL 
// DAMAGES  (INCLUDING, BUT NOT LIMITED TO, PROCUREMENT OF SUBSTITUTE GOODS
// OR SERVICES; LOSS OF USE, DATA, OR PROFITS; OR BUSINESS INTERRUPTION)
// HOWEVER CAUSED AND ON ANY THEORY OF LIABILITY, WHETHER IN CONTRACT, 
// STRICT LIABILITY, OR TORT (INCLUDING NEGLIGENCE OR OTHERWISE) ARISING
// IN ANY WAY OUT OF THE USE OF THIS SOFTWARE, EVEN IF ADVISED OF THE 
// POSSIBILITY OF SUCH DAMAGE.
// 
//~~~~~~~~~~~~~~~~~~~~~~~~~~~~~~~~~~~~~~~~~~~~~~~~~~~~~~~~~~~~~~~~~~~~~~~~~~~//

//-----------------------------------------------------------------------------
///
/// file: conduit_io.cpp
///
//-----------------------------------------------------------------------------

#include "conduit_io.hpp"

//-----------------------------------------------------------------------------
// standard lib includes
//-----------------------------------------------------------------------------
#include <iostream>

//-----------------------------------------------------------------------------
// -- begin conduit:: --
//-----------------------------------------------------------------------------
namespace conduit
{

    //-----------------------------------------------------------------------------
// -- begin conduit::io --
//-----------------------------------------------------------------------------
namespace io
{


//---------------------------------------------------------------------------//
void
identify_protocol(const std::string &path,
                  std::string &io_type)
{
    io_type = "conduit_bin";

    std::string file_path;
    std::string obj_base;

    // check for ":" split
    conduit::utils::split_string(path,
                                 std::string(":"),
                                 file_path,
                                 obj_base);

    std::string file_name_base;
    std::string file_name_ext;

    // find file extension to auto match
    conduit::utils::rsplit_string(file_path,
                                  std::string("."),
                                  file_name_ext,
                                  file_name_base);

    if(file_name_ext == "hdf5" || 
       file_name_ext == "h5")
    {
        io_type = "hdf5";
    }
    else if(file_name_ext == "silo")
    {
        io_type = "conduit_silo";
    }

}

//---------------------------------------------------------------------------//
void 
save(Node &node,
     const std::string &path)
{
    std::string protocol;
    identify_protocol(path,protocol);
    save(protocol,node,path);
}

//---------------------------------------------------------------------------//
void 
save_merged(Node &node,
            const std::string &path)
{
    std::string protocol;
    identify_protocol(path,protocol);
    save_merged(protocol,node,path);
}

//---------------------------------------------------------------------------//
void 
load(const std::string &path,
     Node &node)
{
    std::string protocol;
    identify_protocol(path,protocol);
    load(protocol,path,node);
}

//---------------------------------------------------------------------------//
void 
load_merged(const std::string &path,
            Node &node)
{
    std::string protocol;
    identify_protocol(path,protocol);
    load_merged(protocol,path,node);
}


//---------------------------------------------------------------------------//
void 
save(const std::string &protocol,
     Node &node,
     const std::string &path)
{
    if(protocol == "conduit_bin")
    {
        node.save(path);
    }
    else if( protocol == "hdf5")
    {
#ifdef CONDUIT_IO_HDF5_ENABLED
        hdf5_write(node,path);
#else
        CONDUIT_ERROR("conduit_io lacks HDF5 support: " << 
                      "Failed to save conduit node to path " << path);
#endif
    }
    else if( protocol == "conduit_silo")
    {
<<<<<<< HEAD
#ifdef CONDUIT_IO_ENABLE_SILO
        silo_write(node,path);
=======
#ifdef CONDUIT_IO_SILO_ENABLED
        silo_save(node,path);
>>>>>>> e8f11014
#else
        CONDUIT_ERROR("conduit_io lacks Silo support: " << 
                      "Failed to save conduit node to path " << path);
#endif
    }
    else if(protocol == "conduit_silo_mesh")
    {
<<<<<<< HEAD
#ifdef CONDUIT_IO_ENABLE_SILO
        silo_mesh_write(node,path);
=======
#ifdef CONDUIT_IO_SILO_ENABLED
        silo_save_mesh(node,path);
>>>>>>> e8f11014
#else
        CONDUIT_ERROR("conduit_io lacks Silo support: " << 
                      "Failed to save conduit mesh node to path " << path);
#endif
    }
    else
    {
        CONDUIT_ERROR("conduit_io unknown protocol: " << protocol);
    }
}

//---------------------------------------------------------------------------//
void 
save_merged(const std::string &protocol,
            Node &node,
            const std::string &path)
{
    if(protocol == "conduit_bin")
    {
        Node n;
        n.load(path);
        n.update(node);
        n.save(path);
    }
    else if( protocol == "hdf5")
    {
#ifdef CONDUIT_IO_ENABLE_HDF5
        hdf5_write(node,path);
#else
        CONDUIT_ERROR("conduit_io lacks HDF5 support: " << 
                      "Failed to save conduit node to path " << path);
#endif
    }
    else if( protocol == "conduit_silo")
    {
#ifdef CONDUIT_IO_ENABLE_SILO
        Node n;
        silo_read(path,n);
        n.update(node);
        silo_write(n,path);
#else
        CONDUIT_ERROR("conduit_io lacks Silo support: " << 
                      "Failed to save conduit node to path " << path);
#endif
    }
    else if(protocol == "conduit_silo_mesh")
    {
#ifdef CONDUIT_IO_ENABLE_SILO
        /// TODO .. ?
        silo_mesh_write(node,path);
#else
        CONDUIT_ERROR("conduit_io lacks Silo support: " << 
                      "Failed to save conduit mesh node to path " << path);
#endif
    }
    else
    {
        CONDUIT_ERROR("conduit_io unknown protocol: " << protocol);
    }
}


//---------------------------------------------------------------------------//
void
load(const std::string &protocol,
     const std::string &path,
     Node &node)
{

    if(protocol == "conduit_bin")
    {
        node.load(path);
    }
    else if( protocol == "hdf5")
    {
#ifdef CONDUIT_IO_HDF5_ENABLED
        node.reset();
        hdf5_read(path,node);
#else
        CONDUIT_ERROR("conduit_io lacks HDF5 support: " << 
                      "Failed to load conduit node from path " << path);
#endif
    }
    else if( protocol == "conduit_silo")
    {
<<<<<<< HEAD
#ifdef CONDUIT_IO_ENABLE_SILO
        silo_read(path,node);
=======
#ifdef CONDUIT_IO_SILO_ENABLED
        silo_load(path,node);
>>>>>>> e8f11014
#else
        CONDUIT_ERROR("conduit_io lacks Silo support: " << 
                    "Failed to load conduit node from path " << path);
#endif
    }
    else if(protocol == "conduit_silo_mesh")
    {
        CONDUIT_ERROR("the conduit_io conduit_silo_mesh protocol does not "
                      "support \"load\"");
    }
    else
    {
        CONDUIT_ERROR("conduit_io unknown protocol: " << protocol);
        
    }

}

//---------------------------------------------------------------------------//
void
load_merged(const std::string &protocol,
            const std::string &path,
            Node &node)
{

    if(protocol == "conduit_bin")
    {
        Node n;
        n.load(path);
        // update into dest
        node.update(n);
    }
    else if( protocol == "hdf5")
    {
#ifdef CONDUIT_IO_HDF5_ENABLED
        Node n;
        hdf5_read(path,n);
        node.update(n);
#else
        CONDUIT_ERROR("conduit_io lacks HDF5 support: " << 
                      "Failed to read conduit node from path " << path);
#endif
    }
    else if( protocol == "conduit_silo")
    {
#ifdef CONDUIT_IO_SILO_ENABLED
        Node n;
        silo_read(path,n);
        node.update(n);
#else
        CONDUIT_ERROR("conduit_io lacks Silo support: " << 
                    "Failed to load conduit node from path " << path);
#endif
    }
    else if(protocol == "conduit_silo_mesh")
    {
        CONDUIT_ERROR("the conduit_io conduit_silo_mesh protocol does not "
                      "support \"load\"");
    }
    else
    {
        CONDUIT_ERROR("conduit_io unknown protocol: " << protocol);
        
    }

}

//---------------------------------------------------------------------------//
std::string
about()
{
    Node n;
    io::about(n);
    return n.to_json();
}

//---------------------------------------------------------------------------//
void
about(Node &n)
{
    n.reset();
    Node &protos = n["protocols"];

    // standard binary io
    protos["conduit_bin"] = "enabled";
    
    // rest server
    protos["rest"] = "enabled";

#ifdef CONDUIT_IO_HDF5_ENABLED
    // straight hdf5 
    protos["hdf5"] = "enabled";
#else
    // straight hdf5 
    protos["hdf5"] = "disabled";
#endif
    
    // silo
#ifdef CONDUIT_IO_SILO_ENABLED
    // node is packed into two silo objects
    protos["conduit_silo"] = "enabled";
#else
    // node is packed into two silo objects
    protos["conduit_silo"] = "disabled";
#endif
    
    // silo mesh aware
#ifdef CONDUIT_IO_SILO_ENABLED
    protos["conduit_silo_mesh"] = "enabled";
#else
    protos["conduit_silo_mesh"] = "disabled";
#endif


}


};
//-----------------------------------------------------------------------------
// -- end conduit::io --
//-----------------------------------------------------------------------------



};
//-----------------------------------------------------------------------------
// -- end conduit:: --
//-----------------------------------------------------------------------------

<|MERGE_RESOLUTION|>--- conflicted
+++ resolved
@@ -167,13 +167,8 @@
     }
     else if( protocol == "conduit_silo")
     {
-<<<<<<< HEAD
-#ifdef CONDUIT_IO_ENABLE_SILO
+#ifdef CONDUIT_IO_SILO_ENABLED
         silo_write(node,path);
-=======
-#ifdef CONDUIT_IO_SILO_ENABLED
-        silo_save(node,path);
->>>>>>> e8f11014
 #else
         CONDUIT_ERROR("conduit_io lacks Silo support: " << 
                       "Failed to save conduit node to path " << path);
@@ -181,13 +176,8 @@
     }
     else if(protocol == "conduit_silo_mesh")
     {
-<<<<<<< HEAD
-#ifdef CONDUIT_IO_ENABLE_SILO
+#ifdef CONDUIT_IO_SILO_ENABLED
         silo_mesh_write(node,path);
-=======
-#ifdef CONDUIT_IO_SILO_ENABLED
-        silo_save_mesh(node,path);
->>>>>>> e8f11014
 #else
         CONDUIT_ERROR("conduit_io lacks Silo support: " << 
                       "Failed to save conduit mesh node to path " << path);
@@ -214,7 +204,7 @@
     }
     else if( protocol == "hdf5")
     {
-#ifdef CONDUIT_IO_ENABLE_HDF5
+#ifdef CONDUIT_IO_HDF5_ENABLED
         hdf5_write(node,path);
 #else
         CONDUIT_ERROR("conduit_io lacks HDF5 support: " << 
@@ -223,7 +213,7 @@
     }
     else if( protocol == "conduit_silo")
     {
-#ifdef CONDUIT_IO_ENABLE_SILO
+#ifdef CONDUIT_IO_SILO_ENABLED
         Node n;
         silo_read(path,n);
         n.update(node);
@@ -235,7 +225,7 @@
     }
     else if(protocol == "conduit_silo_mesh")
     {
-#ifdef CONDUIT_IO_ENABLE_SILO
+#ifdef CONDUIT_IO_SILO_ENABLED
         /// TODO .. ?
         silo_mesh_write(node,path);
 #else
@@ -273,13 +263,8 @@
     }
     else if( protocol == "conduit_silo")
     {
-<<<<<<< HEAD
-#ifdef CONDUIT_IO_ENABLE_SILO
+#ifdef CONDUIT_IO_SILO_ENABLED
         silo_read(path,node);
-=======
-#ifdef CONDUIT_IO_SILO_ENABLED
-        silo_load(path,node);
->>>>>>> e8f11014
 #else
         CONDUIT_ERROR("conduit_io lacks Silo support: " << 
                     "Failed to load conduit node from path " << path);
