// Copyright (c) Lawrence Livermore National Security, LLC and other Conduit
// Project developers. See top-level LICENSE AND COPYRIGHT files for dates and
// other details. No copyright assignment is required to contribute to Conduit.


//-----------------------------------------------------------------------------
///
/// file: conduit_node.hpp
///
//-----------------------------------------------------------------------------

#ifndef CONDUIT_NODE_HPP
#define CONDUIT_NODE_HPP

//-----------------------------------------------------------------------------
// -- standard lib includes --
//-----------------------------------------------------------------------------
#include <vector>
#include <string>
#include <fstream>
#include <fstream>
#include <sstream>

#ifdef CONDUIT_USE_CXX11
#include <initializer_list>
#endif

//-----------------------------------------------------------------------------
// -- conduit includes --
//-----------------------------------------------------------------------------
#include "conduit_core.hpp"
#include "conduit_endianness.hpp"
#include "conduit_data_type.hpp"
#include "conduit_data_array.hpp"
#include "conduit_schema.hpp"
#include "conduit_generator.hpp"
#include "conduit_node_iterator.hpp"
#include "conduit_utils.hpp"


//-----------------------------------------------------------------------------
// -- begin conduit:: --
//-----------------------------------------------------------------------------
namespace conduit
{

//-----------------------------------------------------------------------------
// -- forward declarations required for conduit::Node --
//-----------------------------------------------------------------------------
class Generator;
class NodeIterator;
class NodeConstIterator;

//-----------------------------------------------------------------------------
// -- begin conduit::Node --
//-----------------------------------------------------------------------------
///
/// class: conduit::Node
///
/// description:
///  Node is the primary class in conduit.
///
//-----------------------------------------------------------------------------
class CONDUIT_API Node
{

//=============================================================================
//-----------------------------------------------------------------------------
//
// -- public methods --
//
//-----------------------------------------------------------------------------
//=============================================================================
public:

//-----------------------------------------------------------------------------
// -- friends of Node --
//-----------------------------------------------------------------------------
    /// Note on use of `friend`:
    ///  NodeIterator needs access to Node internals to create
    ///   an efficient iterator
    friend class NodeIterator;
    friend class NodeConstIterator;
    friend class Generator;

//-----------------------------------------------------------------------------
//
// -- begin declaration of Node construction and destruction --
//
//-----------------------------------------------------------------------------
///@name Construction and Destruction
///@{
//-----------------------------------------------------------------------------
/// description:
///  Standard construction and destruction methods.
///
/// notes:
///  TODO:
///  Constructors currently use a mix of copy and pointer (external) semantics
///
//-----------------------------------------------------------------------------
//-----------------------------------------------------------------------------
// -- basic constructor and destruction --
//-----------------------------------------------------------------------------
    Node();
    Node(const Node &node);
    ~Node();

    // returns any node to the empty state
    void reset();

//-----------------------------------------------------------------------------
// -- constructors for generic types --
//-----------------------------------------------------------------------------
    explicit Node(const DataType &dtype);
    explicit Node(const Schema &schema);

    /// in these methods the `external` param controls if we use copy or
    /// external semantics.
    Node(const Generator &gen,
         bool external);

    Node(const std::string &json_schema,
         void *data,
         bool external);

    Node(const Schema &schema,
         void *data,
         bool external);

    Node(const DataType &dtype,
         void *data,
         bool external);

//-----------------------------------------------------------------------------
///@}
//-----------------------------------------------------------------------------
//
// -- end declaration of Node construction and destruction --
//
//-----------------------------------------------------------------------------

//-----------------------------------------------------------------------------
//
// -- begin declaration of Node generate methods --
//
//-----------------------------------------------------------------------------
///@name Generation from JSON or YAML Schemas
///@{
//-----------------------------------------------------------------------------
/// description:
///  These methods use a Generator to parse a schema into a Node hierarchy.
///
/// * The non external variant with a NULL data parameter will allocate memory
///   for the Node hierarchy and populate with inline values from the json schema
///   (if they are provided).
///
/// * The `external' variants build a Node hierarchy that points to the input
///   data, they do not copy the data into the Node hierarchy.
//-----------------------------------------------------------------------------

//-----------------------------------------------------------------------------
/// Simplifed parsing w/o direct use of a generator instance
///
/// valid protocols:
///   json
///   conduit_json
///   conduit_base64_json
///   yaml
///
//-----------------------------------------------------------------------------
    void parse(const std::string &text,
               const std::string &protocol = "yaml");

//-----------------------------------------------------------------------------
// -- direct use of a generator --
//-----------------------------------------------------------------------------
    void generate(const Generator &gen);

    void generate_external(const Generator &gen);


//-----------------------------------------------------------------------------
// -- json schema optionally coupled with in-core data --
//-----------------------------------------------------------------------------
    void generate(const std::string &schema,
                  const std::string &protocol = std::string("conduit_json"),
                  void *data = NULL);

    void generate_external(const std::string &schema,
                           const std::string &protocol,
                           void *data);

//-----------------------------------------------------------------------------
///@}
//-----------------------------------------------------------------------------
//
// -- end declaration of Node generate methods --
//
//-----------------------------------------------------------------------------


//-----------------------------------------------------------------------------
//
// -- begin declaration of Node basic i/o methods --
//
//-----------------------------------------------------------------------------
///@name Text, Binary and Memory-Mapped I/O
///@{
//-----------------------------------------------------------------------------
/// description:
///
//-----------------------------------------------------------------------------
    void load(const std::string &stream_path,
              const std::string &protocol="");

    void load(const std::string &stream_path,
              const Schema &schema);

    void save(const std::string &stream_path,
              const std::string &protocol="") const;

    void mmap(const std::string &stream_path);

    void mmap(const std::string &stream_path,
              const Schema &schema);

//-----------------------------------------------------------------------------
///@}
//-----------------------------------------------------------------------------
//
// -- end declaration of Node basic i/o methods --
//
//-----------------------------------------------------------------------------

//-----------------------------------------------------------------------------
//
// -- begin declaration of Node set methods --
//
//-----------------------------------------------------------------------------
///@name Node::set(...)
///@{
//-----------------------------------------------------------------------------
/// description:
///   set(...) methods follow copy semantics.
//-----------------------------------------------------------------------------

//-----------------------------------------------------------------------------
// -- set for generic types --
//-----------------------------------------------------------------------------
    void set_node(const Node &data);
    void set(const Node &data);

    void set_dtype(const DataType &dtype);
    void set(const DataType &dtype);

    void set_schema(const Schema &schema);
    void set(const Schema &schema);

    void set_data_using_schema(const Schema &schema, void *data);
    void set(const Schema &schema, void *data);

    void set_data_using_dtype(const DataType &dtype, void *data);
    void set(const DataType &dtype, void *data);

//-----------------------------------------------------------------------------
// -- set for bitwidth style scalar types ---
//-----------------------------------------------------------------------------
    // signed integer scalar types
    void set_int8(int8 data);
    void set(int8 data);

    void set_int16(int16 data);
    void set(int16 data);

    void set_int32(int32 data);
    void set(int32 data);

    void set_int64(int64 data);
    void set(int64 data);

    // unsigned integer scalar types
    void set_uint8(uint8 data);
    void set(uint8 data);

    void set_uint16(uint16 data);
    void set(uint16 data);

    void set_uint32(uint32 data);
    void set(uint32 data);

    void set_uint64(uint64 data);
    void set(uint64 data);

    // floating point scalar types
    void set_float32(float32 data);
    void set(float32 data);

    void set_float64(float64 data);
    void set(float64 data);

//-----------------------------------------------------------------------------
//  set scalar gap methods for c-native types
//-----------------------------------------------------------------------------
//  These set methods are used to fill out the interface for cases where
//  any of the native c types are not mapped 1-1 to our to bit width style
//  types.
//
//  Windows is one important case where this happens. Both long and int
//  represent 32-bit integers, and long long is used as the type for 64-bit
//  integers. In this case the long and int are aliased types -- we want
//  to support both via overloaded "set" functions, however one of the types
//  is already used as the underlying type for set(int32 ). When int is
//  selected as int32, Visual Studio needs an explicit method to disambiguate
//  the long case.
//-----------------------------------------------------------------------------
    void set(char data);

    #ifndef CONDUIT_USE_CHAR
        void set(signed char data);
        void set(unsigned char data);
    #endif

    #ifndef CONDUIT_USE_SHORT
        void set(short data);
        void set(unsigned short data);
    #endif

    #ifndef CONDUIT_USE_INT
        void set(int data);
        void set(unsigned int data);
    #endif

    #ifndef CONDUIT_USE_LONG
        void set(long data);
        void set(unsigned long data);
    #endif

#if defined(CONDUIT_HAS_LONG_LONG) && !defined(CONDUIT_USE_LONG_LONG)
        void set(long long data);
        void set(unsigned long long data);
#endif

    #ifndef CONDUIT_USE_FLOAT
        void set(float data);
    #endif

    #ifndef CONDUIT_USE_DOUBLE
        void set(double data);
    #endif


//-----------------------------------------------------------------------------
// -- set for conduit::DataArray types ---
//-----------------------------------------------------------------------------
    // signed integer array types via conduit::DataArray
    void set_int8_array(const int8_array  &data);
    void set(const int8_array  &data);

    void set_int16_array(const int16_array &data);
    void set(const int16_array &data);

    void set_int32_array(const int32_array &data);
    void set(const int32_array &data);

    void set_int64_array(const int64_array &data);
    void set(const int64_array &data);

    // unsigned integer array types via conduit::DataArray
    void set_uint8_array(const uint8_array  &data);
    void set(const uint8_array  &data);

    void set_uint16_array(const uint16_array &data);
    void set(const uint16_array &data);

    void set_uint32_array(const uint32_array &data);
    void set(const uint32_array &data);

    void set_uint64_array(const uint64_array &data);
    void set(const uint64_array &data);

    // floating point array types via conduit::DataArray
    void set_float32_array(const float32_array &data);
    void set(const float32_array &data);

    void set_float64_array(const float64_array &data);
    void set(const float64_array &data);


//-----------------------------------------------------------------------------
//  set array gap methods for c-native types
//-----------------------------------------------------------------------------
    // we never use char directly, so we always need this
    void set(const char_array &data);

    #ifndef CONDUIT_USE_CHAR
        void set(const signed_char_array &data);
        void set(const unsigned_char_array &data);
    #endif

    #ifndef CONDUIT_USE_SHORT
        void set(const short_array &data);
        void set(const unsigned_unsigned_array &data);
    #endif

    #ifndef CONDUIT_USE_INT
        void set(const int_array &data);
        void set(const unsigned_int_array &data);
    #endif

    #ifndef CONDUIT_USE_LONG
        void set(const long_array &data);
        void set(const unsigned_long_array &data);
    #endif

#if defined(CONDUIT_HAS_LONG_LONG) && !defined(CONDUIT_USE_LONG_LONG)
        void set(const long_long_array &data);
        void set(const unsigned_long_long_array &data);
#endif

    #ifndef CONDUIT_USE_FLOAT
        void set(const float_array &data);
    #endif

    #ifndef CONDUIT_USE_DOUBLE
        void set(const double_array &data);
    #endif


//-----------------------------------------------------------------------------
// -- set for string types --
//-----------------------------------------------------------------------------
    // char8_str use cases
    void set_string(const std::string &data);
    void set(const std::string &data);
    // special explicit case for string to avoid any overloading ambiguity
    void set_char8_str(const char *data);

//-----------------------------------------------------------------------------
// -- set for bitwidth style std::vector types ---
//-----------------------------------------------------------------------------
    //-------------------------------------------------------------------------
    // signed integer array types via std::vector
    //-------------------------------------------------------------------------
    void set_int8_vector(const std::vector<int8>   &data);
    void set(const std::vector<int8>   &data);

    //-------------------------------------------------------------------------
    void set_int16_vector(const std::vector<int16>  &data);
    void set(const std::vector<int16>  &data);

    //-------------------------------------------------------------------------
    void set_int32_vector(const std::vector<int32>  &data);
    void set(const std::vector<int32>  &data);

    //-------------------------------------------------------------------------
    void set_int64_vector(const std::vector<int64>  &data);
    void set(const std::vector<int64>  &data);

    //-------------------------------------------------------------------------
    // unsigned integer array types via std::vector
    //-------------------------------------------------------------------------
    void set_uint8_vector(const std::vector<uint8>   &data);
    void set(const std::vector<uint8>   &data);

    //-------------------------------------------------------------------------
    void set_uint16_vector(const std::vector<uint16>  &data);
    void set(const std::vector<uint16>  &data);

    //-------------------------------------------------------------------------
    void set_uint32_vector(const std::vector<uint32>  &data);
    void set(const std::vector<uint32>  &data);

    //-------------------------------------------------------------------------
    void set_uint64_vector(const std::vector<uint64>  &data);
    void set(const std::vector<uint64>  &data);

    //-------------------------------------------------------------------------
    // floating point array types via std::vector
    //-------------------------------------------------------------------------
    void set_float32_vector(const std::vector<float32> &data);
    void set(const std::vector<float32> &data);

    //-------------------------------------------------------------------------
    void set_float64_vector(const std::vector<float64> &data);
    void set(const std::vector<float64> &data);

//-----------------------------------------------------------------------------
//  set vector gap methods for c-native types
//-----------------------------------------------------------------------------
    void set(const std::vector<char> &data);

    #ifndef CONDUIT_USE_CHAR
        void set(const std::vector<signed char> &data);
        void set(const std::vector<unsigned char> &data);
    #endif

    #ifndef CONDUIT_USE_SHORT
        void set(const std::vector<short> &data);
        void set(const std::vector<unsigned short> &data);
    #endif

    #ifndef CONDUIT_USE_INT
        void set(const std::vector<int> &data);
        void set(const std::vector<unsigned int> &data);
    #endif

    #ifndef CONDUIT_USE_LONG
        void set(const std::vector<long> &data);
        void set(const std::vector<unsigned long> &data);
    #endif

#if defined(CONDUIT_HAS_LONG_LONG) && !defined(CONDUIT_USE_LONG_LONG)
        void set(const std::vector<long long> &data);
        void set(const std::vector<unsigned long long> &data);
#endif

    #ifndef CONDUIT_USE_FLOAT
        void set(const std::vector<float> &data);
    #endif

    #ifndef CONDUIT_USE_DOUBLE
        void set(const std::vector<double> &data);
    #endif


//-----------------------------------------------------------------------------
// -- std::initializer_list support --
//-----------------------------------------------------------------------------
//
// When C++11 support is enabled, support std::initializer_lists
//
// Example:
//   Node n;
//   n.set({1,2,3,4,5,6});
//
//-----------------------------------------------------------------------------
#ifdef CONDUIT_USE_CXX11
//-----------------------------------------------------------------------------

//-----------------------------------------------------------------------------
// -- set for bitwidth style std::initializer_list types ---
//-----------------------------------------------------------------------------
    //-------------------------------------------------------------------------
    // signed integer array types via std::initializer_list
    //-------------------------------------------------------------------------
    void set_int8_initializer_list(const std::initializer_list<int8>   &data);
    void set(const std::initializer_list<int8>   &data);

    //-------------------------------------------------------------------------
    void set_int16_initializer_list(const std::initializer_list<int16>  &data);
    void set(const std::initializer_list<int16>  &data);

    //-------------------------------------------------------------------------
    void set_int32_initializer_list(const std::initializer_list<int32>  &data);
    void set(const std::initializer_list<int32>  &data);

    //-------------------------------------------------------------------------
    void set_int64_initializer_list(const std::initializer_list<int64>  &data);
    void set(const std::initializer_list<int64>  &data);

    //-------------------------------------------------------------------------
    // unsigned integer array types via std::initializer_list
    //-------------------------------------------------------------------------
    void set_uint8_initializer_list(const std::initializer_list<uint8>   &data);
    void set(const std::initializer_list<uint8>   &data);

    //-------------------------------------------------------------------------
    void set_uint16_initializer_list(const std::initializer_list<uint16>  &data);
    void set(const std::initializer_list<uint16>  &data);

    //-------------------------------------------------------------------------
    void set_uint32_initializer_list(const std::initializer_list<uint32>  &data);
    void set(const std::initializer_list<uint32>  &data);

    //-------------------------------------------------------------------------
    void set_uint64_initializer_list(const std::initializer_list<uint64>  &data);
    void set(const std::initializer_list<uint64>  &data);

    //-------------------------------------------------------------------------
    // floating point array types via std::initializer_list
    //-------------------------------------------------------------------------
    void set_float32_initializer_list(const std::initializer_list<float32> &data);
    void set(const std::initializer_list<float32> &data);

    //-------------------------------------------------------------------------
    void set_float64_initializer_list(const std::initializer_list<float64> &data);
    void set(const std::initializer_list<float64> &data);

//-----------------------------------------------------------------------------
//  set initializer_list gap methods for c-native types
//-----------------------------------------------------------------------------
    void set(const std::initializer_list<char> &data);

    #ifndef CONDUIT_USE_CHAR
        void set(const std::initializer_list<signed char> &data);
        void set(const std::initializer_list<unsigned char> &data);
    #endif

    #ifndef CONDUIT_USE_SHORT
        void set(const std::initializer_list<short> &data);
        void set(const std::initializer_list<unsigned short> &data);
    #endif

    #ifndef CONDUIT_USE_INT
        void set(const std::initializer_list<int> &data);
        void set(const std::initializer_list<unsigned int> &data);
    #endif

    #ifndef CONDUIT_USE_LONG
        void set(const std::initializer_list<long> &data);
        void set(const std::initializer_list<unsigned long> &data);
    #endif

#if defined(CONDUIT_HAS_LONG_LONG) && !defined(CONDUIT_USE_LONG_LONG)
        void set(const std::initializer_list<long long> &data);
        void set(const std::initializer_list<unsigned long long> &data);
#endif

    #ifndef CONDUIT_USE_FLOAT
        void set(const std::initializer_list<float> &data);
    #endif

    #ifndef CONDUIT_USE_DOUBLE
        void set(const std::initializer_list<double> &data);
    #endif

//-----------------------------------------------------------------------------
#endif // end CONDUIT_USE_CXX11
//-----------------------------------------------------------------------------

//-----------------------------------------------------------------------------
// -- set via bitwidth style pointers (scalar and array types) --
//-----------------------------------------------------------------------------
    //-------------------------------------------------------------------------
    // signed integer pointer cases
    //-------------------------------------------------------------------------
    void set_int8_ptr(const int8 *data,
                      index_t num_elements = 1,
                      index_t offset = 0,
                      index_t stride = sizeof(conduit::int8),
                      index_t element_bytes = sizeof(conduit::int8),
                      index_t endianness = Endianness::DEFAULT_ID);

    void set(const int8 *data,
             index_t num_elements = 1,
             index_t offset = 0,
             index_t stride = sizeof(conduit::int8),
             index_t element_bytes = sizeof(conduit::int8),
             index_t endianness = Endianness::DEFAULT_ID);

    //-------------------------------------------------------------------------
    void set_int16_ptr(const int16 *data,
                       index_t num_elements = 1,
                       index_t offset = 0,
                       index_t stride = sizeof(conduit::int16),
                       index_t element_bytes = sizeof(conduit::int16),
                       index_t endianness = Endianness::DEFAULT_ID);

    void set(const int16 *data,
             index_t num_elements = 1,
             index_t offset = 0,
             index_t stride = sizeof(conduit::int16),
             index_t element_bytes = sizeof(conduit::int16),
             index_t endianness = Endianness::DEFAULT_ID);

    //-------------------------------------------------------------------------
    void set_int32_ptr(const int32 *data,
                       index_t num_elements = 1,
                       index_t offset = 0,
                       index_t stride = sizeof(conduit::int32),
                       index_t element_bytes = sizeof(conduit::int32),
                       index_t endianness = Endianness::DEFAULT_ID);

    void set(const int32 *data,
             index_t num_elements = 1,
             index_t offset = 0,
             index_t stride = sizeof(conduit::int32),
             index_t element_bytes = sizeof(conduit::int32),
             index_t endianness = Endianness::DEFAULT_ID);


    //-------------------------------------------------------------------------
    void set_int64_ptr(const int64 *data,
                       index_t num_elements = 1,
                       index_t offset = 0,
                       index_t stride = sizeof(conduit::int64),
                       index_t element_bytes = sizeof(conduit::int64),
                       index_t endianness = Endianness::DEFAULT_ID);

    void set(const int64 *data,
             index_t num_elements = 1,
             index_t offset = 0,
             index_t stride = sizeof(conduit::int64),
             index_t element_bytes = sizeof(conduit::int64),
             index_t endianness = Endianness::DEFAULT_ID);

    //-------------------------------------------------------------------------
    // unsigned integer pointer cases
    //-------------------------------------------------------------------------
    void set_uint8_ptr(const uint8 *data,
                       index_t num_elements = 1,
                       index_t offset = 0,
                       index_t stride = sizeof(conduit::uint8),
                       index_t element_bytes = sizeof(conduit::uint8),
                       index_t endianness = Endianness::DEFAULT_ID);

    void set(const uint8 *data,
             index_t num_elements = 1,
             index_t offset = 0,
             index_t stride = sizeof(conduit::uint8),
             index_t element_bytes = sizeof(conduit::uint8),
             index_t endianness = Endianness::DEFAULT_ID);

    //-------------------------------------------------------------------------
    void set_uint16_ptr(const uint16 *data,
                       index_t num_elements = 1,
                       index_t offset = 0,
                       index_t stride = sizeof(conduit::uint16),
                       index_t element_bytes = sizeof(conduit::uint16),
                       index_t endianness = Endianness::DEFAULT_ID);

    void set(const uint16 *data,
             index_t num_elements = 1,
             index_t offset = 0,
             index_t stride = sizeof(conduit::uint16),
             index_t element_bytes = sizeof(conduit::uint16),
             index_t endianness = Endianness::DEFAULT_ID);

    //-------------------------------------------------------------------------
    void set_uint32_ptr(const uint32 *data,
                        index_t num_elements = 1,
                        index_t offset = 0,
                        index_t stride = sizeof(conduit::uint32),
                        index_t element_bytes = sizeof(conduit::uint32),
                        index_t endianness = Endianness::DEFAULT_ID);

    void set(const uint32 *data,
             index_t num_elements = 1,
             index_t offset = 0,
             index_t stride = sizeof(conduit::uint32),
             index_t element_bytes = sizeof(conduit::uint32),
             index_t endianness = Endianness::DEFAULT_ID);

    //-------------------------------------------------------------------------
    void set_uint64_ptr(const uint64 *data,
                        index_t num_elements = 1,
                        index_t offset = 0,
                        index_t stride = sizeof(conduit::uint64),
                        index_t element_bytes = sizeof(conduit::uint64),
                        index_t endianness = Endianness::DEFAULT_ID);

    void set(const uint64 *data,
             index_t num_elements = 1,
             index_t offset = 0,
             index_t stride = sizeof(conduit::uint64),
             index_t element_bytes = sizeof(conduit::uint64),
             index_t endianness = Endianness::DEFAULT_ID);

    //-------------------------------------------------------------------------
    // floating point pointer cases
    //-------------------------------------------------------------------------
    void set_float32_ptr(const float32 *data,
                         index_t num_elements = 1,
                         index_t offset = 0,
                         index_t stride = sizeof(conduit::float32),
                         index_t element_bytes = sizeof(conduit::float32),
                         index_t endianness = Endianness::DEFAULT_ID);

    void set(const float32 *data,
             index_t num_elements = 1,
             index_t offset = 0,
             index_t stride = sizeof(conduit::float32),
             index_t element_bytes = sizeof(conduit::float32),
             index_t endianness = Endianness::DEFAULT_ID);

    //-------------------------------------------------------------------------
    void set_float64_ptr(const float64 *data,
                         index_t num_elements = 1,
                         index_t offset = 0,
                         index_t stride = sizeof(conduit::float64),
                         index_t element_bytes = sizeof(conduit::float64),
                         index_t endianness = Endianness::DEFAULT_ID);

    void set(const float64 *data,
             index_t num_elements = 1,
             index_t offset = 0,
             index_t stride = sizeof(conduit::float64),
             index_t element_bytes = sizeof(conduit::float64),
             index_t endianness = Endianness::DEFAULT_ID);


//-----------------------------------------------------------------------------
//  set via pointer gap methods for c-native types
//-----------------------------------------------------------------------------
   //-------------------------------------------------------------------------
   // Char is never used in the interface, and set(char* ) is reserved
   // for strings, so we provide a set_char_ptr if folks want to
   //
   //-------------------------------------------------------------------------
   void set_char_ptr(const char *data,
                     index_t num_elements = 1,
                     index_t offset = 0,
                     index_t stride = sizeof(CONDUIT_NATIVE_CHAR),
                     index_t element_bytes = sizeof(CONDUIT_NATIVE_CHAR),
                     index_t endianness = Endianness::DEFAULT_ID);

    #ifndef CONDUIT_USE_CHAR
        void set(const signed char *data,
                 index_t num_elements = 1,
                 index_t offset = 0,
                 index_t stride = sizeof(CONDUIT_NATIVE_SIGNED_CHAR),
                 index_t element_bytes = sizeof(CONDUIT_NATIVE_SIGNED_CHAR),
                 index_t endianness = Endianness::DEFAULT_ID);

        void set(const unsigned char *data,
                 index_t num_elements = 1,
                 index_t offset = 0,
                 index_t stride = sizeof(CONDUIT_NATIVE_UNSIGNED_CHAR),
                 index_t element_bytes = sizeof(CONDUIT_NATIVE_UNSIGNED_CHAR),
                 index_t endianness = Endianness::DEFAULT_ID);
    #endif

    #ifndef CONDUIT_USE_SHORT
        void set(const short *data,
                 index_t num_elements = 1,
                 index_t offset = 0,
                 index_t stride = sizeof(CONDUIT_NATIVE_SHORT),
                 index_t element_bytes = sizeof(CONDUIT_NATIVE_SHORT),
                 index_t endianness = Endianness::DEFAULT_ID);

        void set(const unsigned short *data,
                 index_t num_elements = 1,
                 index_t offset = 0,
                 index_t stride = sizeof(CONDUIT_NATIVE_UNSIGNED_SHORT),
                 index_t element_bytes = sizeof(CONDUIT_NATIVE_UNSIGNED_SHORT),
                 index_t endianness = Endianness::DEFAULT_ID);
    #endif

    #ifndef CONDUIT_USE_INT
        void set(const int *data,
                 index_t num_elements = 1,
                 index_t offset = 0,
                 index_t stride = sizeof(CONDUIT_NATIVE_INT),
                 index_t element_bytes = sizeof(CONDUIT_NATIVE_INT),
                 index_t endianness = Endianness::DEFAULT_ID);

        void set(const unsigned int *data,
                 index_t num_elements = 1,
                 index_t offset = 0,
                 index_t stride = sizeof(CONDUIT_NATIVE_UNSIGNED_INT),
                 index_t element_bytes = sizeof(CONDUIT_NATIVE_UNSIGNED_INT),
                 index_t endianness = Endianness::DEFAULT_ID);
    #endif

    #ifndef CONDUIT_USE_LONG
        void set(const long *data,
                 index_t num_elements = 1,
                 index_t offset = 0,
                 index_t stride = sizeof(CONDUIT_NATIVE_LONG),
                 index_t element_bytes = sizeof(CONDUIT_NATIVE_LONG),
                 index_t endianness = Endianness::DEFAULT_ID);

        void set(const unsigned long *data,
                 index_t num_elements = 1,
                 index_t offset = 0,
                 index_t stride = sizeof(CONDUIT_NATIVE_UNSIGNED_LONG),
                 index_t element_bytes = sizeof(CONDUIT_NATIVE_UNSIGNED_LONG),
                 index_t endianness = Endianness::DEFAULT_ID);
    #endif

    #if defined(CONDUIT_HAS_LONG_LONG) && !defined(CONDUIT_USE_LONG_LONG)
        void set(const long long *data,
                 index_t num_elements = 1,
                 index_t offset = 0,
                 index_t stride = sizeof(CONDUIT_NATIVE_LONG_LONG),
                 index_t element_bytes = sizeof(CONDUIT_NATIVE_LONG_LONG),
                 index_t endianness = Endianness::DEFAULT_ID);

        void set(const unsigned long long *data,
                 index_t num_elements = 1,
                 index_t offset = 0,
                 index_t stride = sizeof(CONDUIT_NATIVE_UNSIGNED_LONG_LONG),
                 index_t element_bytes = sizeof(CONDUIT_NATIVE_UNSIGNED_LONG_LONG),
                 index_t endianness = Endianness::DEFAULT_ID);
    #endif

    #ifndef CONDUIT_USE_FLOAT
        void set(const float *data,
                 index_t num_elements = 1,
                 index_t offset = 0,
                 index_t stride = sizeof(CONDUIT_NATIVE_FLOAT),
                 index_t element_bytes = sizeof(CONDUIT_NATIVE_FLOAT),
                 index_t endianness = Endianness::DEFAULT_ID);
    #endif

    #ifndef CONDUIT_USE_DOUBLE
        void set(const double *data,
                 index_t num_elements = 1,
                 index_t offset = 0,
                 index_t stride = sizeof(CONDUIT_NATIVE_DOUBLE),
                 index_t element_bytes = sizeof(CONDUIT_NATIVE_DOUBLE),
                 index_t endianness = Endianness::DEFAULT_ID);
    #endif

//-----------------------------------------------------------------------------
///@}
//-----------------------------------------------------------------------------
//
// -- end declaration of Node set methods --
//
//-----------------------------------------------------------------------------

//-----------------------------------------------------------------------------
//
// -- begin declaration of Node set_path methods --
//
//-----------------------------------------------------------------------------
///@name Node::set_path(...)
///@{
//-----------------------------------------------------------------------------
/// description:
///   set_path(...) methods methods follow copy semantics and allow you to use
///    an explicit path for the destination.
//-----------------------------------------------------------------------------

//-----------------------------------------------------------------------------
// -- set_path for generic types --
//-----------------------------------------------------------------------------
    void set_path_node(const std::string &path,
                       const Node& data);
    void set_path(const std::string &path,
                  const Node& data);

    //-------------------------------------------------------------------------
    void set_path_dtype(const std::string &path,
                        const DataType& dtype);

    void set_path(const std::string &path,
                  const DataType& dtype);

    //-------------------------------------------------------------------------
    void set_path_schema(const std::string &path,
                         const Schema &schema);

    void set_path(const std::string &path,
                  const Schema &schema);

    //-------------------------------------------------------------------------
    void set_path_data_using_schema(const std::string &path,
                                    const Schema &schema,
                                    void *data);

    void set_path(const std::string &path,
                  const Schema &schema,
                  void *data);

    //-------------------------------------------------------------------------
    void set_path_data_using_dtype(const std::string &path,
                                   const DataType &dtype,
                                   void *data);

    void set_path(const std::string &path,
                  const DataType &dtype,
                  void *data);

//-----------------------------------------------------------------------------
// -- set_path for bitwidth style scalar types ---
//-----------------------------------------------------------------------------
    //-------------------------------------------------------------------------
    // signed integer scalar types
    //-------------------------------------------------------------------------
    void set_path_int8(const std::string &path, int8 data);
    void set_path(const std::string &path, int8 data);

    //-------------------------------------------------------------------------
    void set_path_int16(const std::string &path, int16 data);
    void set_path(const std::string &path, int16 data);

    //-------------------------------------------------------------------------
    void set_path_int32(const std::string &path, int32 data);
    void set_path(const std::string &path, int32 data);

    //-------------------------------------------------------------------------
    void set_path_int64(const std::string &path, int64 data);
    void set_path(const std::string &path, int64 data);

    //-------------------------------------------------------------------------
    // unsigned integer scalar types
    //-------------------------------------------------------------------------
    void set_path_uint8(const std::string &path, uint8 data);
    void set_path(const std::string &path, uint8 data);

    //-------------------------------------------------------------------------
    void set_path_uint16(const std::string &path, uint16 data);
    void set_path(const std::string &path, uint16 data);

    //-------------------------------------------------------------------------
    void set_path_uint32(const std::string &path, uint32 data);
    void set_path(const std::string &path, uint32 data);

    //-------------------------------------------------------------------------
    void set_path_uint64(const std::string &path, uint64 data);
    void set_path(const std::string &path, uint64 data);

    //-------------------------------------------------------------------------
    // floating point scalar types
    //-------------------------------------------------------------------------
    void set_path_float32(const std::string &path, float32 data);
    void set_path(const std::string &path, float32 data);

    //-------------------------------------------------------------------------
    void set_path_float64(const std::string &path, float64 data);
    void set_path(const std::string &path, float64 data);

//-----------------------------------------------------------------------------
//  set_path scalar gap methods for c-native types
//-----------------------------------------------------------------------------
    void set_path(const std::string &path, char data);

    #ifndef CONDUIT_USE_CHAR
        void set_path(const std::string &path, signed char data);
        void set_path(const std::string &path, unsigned char data);
    #endif

    #ifndef CONDUIT_USE_SHORT
        void set_path(const std::string &path, short data);
        void set_path(const std::string &path, unsigned short data);
    #endif

    #ifndef CONDUIT_USE_INT
        void set_path(const std::string &path, int data);
        void set_path(const std::string &path, unsigned int data);
    #endif

    #ifndef CONDUIT_USE_LONG
        void set_path(const std::string &path, long data);
        void set_path(const std::string &path, unsigned long data);
    #endif
    #if defined(CONDUIT_HAS_LONG_LONG) && !defined(CONDUIT_USE_LONG_LONG)
        void set_path(const std::string &path, long long data);
        void set_path(const std::string &path, unsigned long long data);
    #endif

    #ifndef CONDUIT_USE_FLOAT
        void set_path(const std::string &path, float data);
    #endif

    #ifndef CONDUIT_USE_DOUBLE
        void set_path(const std::string &path, double data);
    #endif


//-----------------------------------------------------------------------------
// -- set_path for conduit::DataArray types ---
//-----------------------------------------------------------------------------
    //-------------------------------------------------------------------------
    // signed integer array types via conduit::DataArray
    //-------------------------------------------------------------------------
    void set_path_int8_array(const std::string &path,
                             const int8_array  &data);

    void set_path(const std::string &path, const int8_array &data);

    //-------------------------------------------------------------------------
    void set_path_int16_array(const std::string &path,
                              const int16_array &data);

    void set_path(const std::string &path, const int16_array &data);

    //-------------------------------------------------------------------------
    void set_path_int32_array(const std::string &path,
                              const int32_array &data);

    void set_path(const std::string &path, const int32_array &data);

    //-------------------------------------------------------------------------
    void set_path_int64_array(const std::string &path,
                              const int64_array &data);

    void set_path(const std::string &path, const int64_array &data);

    //-------------------------------------------------------------------------
    // unsigned integer array types via conduit::DataArray
    //-------------------------------------------------------------------------
    void set_path_uint8_array(const std::string &path,
                              const uint8_array  &data);

    void set_path(const std::string &path, const uint8_array  &data);

    //-------------------------------------------------------------------------
    void set_path_uint16_array(const std::string &path,
                               const uint16_array &data);

    void set_path(const std::string &path, const uint16_array &data);

    //-------------------------------------------------------------------------
    void set_path_uint32_array(const std::string &path,
                               const uint32_array &data);

    void set_path(const std::string &path, const uint32_array &data);

    //-------------------------------------------------------------------------
    void set_path_uint64_array(const std::string &path,
                               const uint64_array &data);

    void set_path(const std::string &path, const uint64_array &data);

    //-------------------------------------------------------------------------
    // floating point array types via conduit::DataArray
    //-------------------------------------------------------------------------
    void set_path_float32_array(const std::string &path,
                                const float32_array &data);

    void set_path(const std::string &path, const float32_array &data);

    //-------------------------------------------------------------------------
    void set_path_float64_array(const std::string &path,
                                const float64_array &data);

    void set_path(const std::string &path, const float64_array &data);

//-----------------------------------------------------------------------------
//  set_path array gap methods for c-native types
//-----------------------------------------------------------------------------

    void set_path(const std::string &path,
                  const char_array &data);

    #ifndef CONDUIT_USE_CHAR
        void set_path(const std::string &path,
                      const signed_char_array &data);

        void set_path(const std::string &path,
                      const unsigned_char_array &data);
    #endif

    #ifndef CONDUIT_USE_SHORT
        void set_path(const std::string &path,
                      const short_array &data);

        void set_path(const std::string &path,
                      const unsigned_short_array &data);
    #endif

    #ifndef CONDUIT_USE_INT
        void set_path(const std::string &path,
                      const int_array &data);

        void set_path(const std::string &path,
                      const unsigned_int_array &data);
    #endif

    #ifndef CONDUIT_USE_LONG
        void set_path(const std::string &path,
                      const long_array &data);

        void set_path(const std::string &path,
                      const unsigned_long_array &data);
    #endif

    #if defined(CONDUIT_HAS_LONG_LONG) && !defined(CONDUIT_USE_LONG_LONG)
        void set_path(const std::string &path,
                      const long_long_array &data);

        void set_path(const std::string &path,
                      const unsigned_long_long_array &data);

    #endif

    #ifndef CONDUIT_USE_FLOAT
        void set_path(const std::string &path,
                      const float_array &data);
    #endif

    #ifndef CONDUIT_USE_DOUBLE
        void set_path(const std::string &path,
                      const double_array &data);
    #endif

//-----------------------------------------------------------------------------
// -- set_path for string types --
//-----------------------------------------------------------------------------
    //-------------------------------------------------------------------------
    // char8_str use cases
    //-------------------------------------------------------------------------
    void set_path_string(const std::string &path,
                         const std::string &data);

    void set_path(const std::string &path,
                  const std::string &data);

    //-------------------------------------------------------------------------
    // special explicit case for string to avoid any overloading ambiguity
    //-------------------------------------------------------------------------
    void set_path_char8_str(const std::string &path,
                            const char* data);


//-----------------------------------------------------------------------------
// -- set_path for bitwidth style std::vector types ---
//-----------------------------------------------------------------------------
    //-------------------------------------------------------------------------
    // signed integer array types via std::vector
    //-------------------------------------------------------------------------
    void set_path_int8_vector(const std::string &path,
                              const std::vector<int8> &data);

    void set_path(const std::string &path, const std::vector<int8> &data);

    //-------------------------------------------------------------------------
    void set_path_int16_vector(const std::string &path,
                               const std::vector<int16> &data);

    void set_path(const std::string &path, const std::vector<int16> &data);

    //-------------------------------------------------------------------------
    void set_path_int32_vector(const std::string &path,
                               const std::vector<int32> &data);

    void set_path(const std::string &path, const std::vector<int32> &data);

    //-------------------------------------------------------------------------
    void set_path_int64_vector(const std::string &path,
                               const std::vector<int64> &data);

    void set_path(const std::string &path, const std::vector<int64> &data);

    //-------------------------------------------------------------------------
    // unsigned integer array types via std::vector
    //-------------------------------------------------------------------------
    void set_path_uint8_vector(const std::string &path,
                               const std::vector<uint8> &data);

    void set_path(const std::string &path, const std::vector<uint8> &data);

    //-------------------------------------------------------------------------
    void set_path_uint16_vector(const std::string &path,
                                const std::vector<uint16> &data);

    void set_path(const std::string &path, const std::vector<uint16> &data);

    //-------------------------------------------------------------------------
    void set_path_uint32_vector(const std::string &path,
                                const std::vector<uint32> &data);
    void set_path(const std::string &path, const std::vector<uint32> &data);

    //-------------------------------------------------------------------------
    void set_path_uint64_vector(const std::string &path,
                                const std::vector<uint64> &data);

    void set_path(const std::string &path, const std::vector<uint64> &data);

    //-------------------------------------------------------------------------
    // floating point array types via std::vector
    //-------------------------------------------------------------------------
    void set_path_float32_vector(const std::string &path,
                                 const std::vector<float32> &data);

    void set_path(const std::string &path, const std::vector<float32> &data);


    //-------------------------------------------------------------------------
    void set_path_float64_vector(const std::string &path,
                                 const std::vector<float64> &data);

    void set_path(const std::string &path, const std::vector<float64> &data);


//-----------------------------------------------------------------------------
//  set_path vector gap methods for c-native types
//-----------------------------------------------------------------------------
    void set_path(const std::string &path,
                  const std::vector<char> &data);

    #ifndef CONDUIT_USE_CHAR
        void set_path(const std::string &path,
                      const std::vector<signed char> &data);

        void set_path(const std::string &path,
                      const std::vector<unsigned char> &data);
    #endif

    #ifndef CONDUIT_USE_SHORT
        void set_path(const std::string &path,
                      const std::vector<short> &data);

        void set_path(const std::string &path,
                      const std::vector<unsigned short> &data);
    #endif

    #ifndef CONDUIT_USE_INT
        void set_path(const std::string &path,
                      const std::vector<int> &data);

        void set_path(const std::string &path,
                      const std::vector<unsigned int> &data);
    #endif

    #ifndef CONDUIT_USE_LONG
        void set_path(const std::string &path,
                      const std::vector<long> &data);

        void set_path(const std::string &path,
                      const std::vector<unsigned long> &data);
    #endif

    #if defined(CONDUIT_HAS_LONG_LONG) && !defined(CONDUIT_USE_LONG_LONG)
        void set_path(const std::string &path,
                      const std::vector<long long> &data);

        void set_path(const std::string &path,
                      const std::vector<unsigned long long> &data);
    #endif

    #ifndef CONDUIT_USE_FLOAT
        void set_path(const std::string &path,
                      const std::vector<float> &data);
    #endif

    #ifndef CONDUIT_USE_DOUBLE
        void set_path(const std::string &path,
                      const std::vector<double> &data);
    #endif


//-----------------------------------------------------------------------------
// -- set_path via bitwidth style pointers (scalar and array types) --
//-----------------------------------------------------------------------------
    //-------------------------------------------------------------------------
    // signed integer pointer cases
    //-------------------------------------------------------------------------
    void set_path_int8_ptr(const std::string &path,
                           const int8 *data,
                           index_t num_elements = 1,
                           index_t offset = 0,
                           index_t stride = sizeof(conduit::int8),
                           index_t element_bytes = sizeof(conduit::int8),
                           index_t endianness = Endianness::DEFAULT_ID);

    void set_path(const std::string &path,
                  const int8 *data,
                  index_t num_elements = 1,
                  index_t offset = 0,
                  index_t stride = sizeof(conduit::int8),
                  index_t element_bytes = sizeof(conduit::int8),
                  index_t endianness = Endianness::DEFAULT_ID);

    //-------------------------------------------------------------------------
    void set_path_int16_ptr(const std::string &path,
                            const int16 *data,
                            index_t num_elements = 1,
                            index_t offset = 0,
                            index_t stride = sizeof(conduit::int16),
                            index_t element_bytes = sizeof(conduit::int16),
                            index_t endianness = Endianness::DEFAULT_ID);

    void set_path(const std::string &path,
                  const int16 *data,
                  index_t num_elements = 1,
                  index_t offset = 0,
                  index_t stride = sizeof(conduit::int16),
                  index_t element_bytes = sizeof(conduit::int16),
                  index_t endianness = Endianness::DEFAULT_ID);

    //-------------------------------------------------------------------------
    void set_path_int32_ptr(const std::string &path,
                            const int32 *data,
                            index_t num_elements = 1,
                            index_t offset = 0,
                            index_t stride = sizeof(conduit::int32),
                            index_t element_bytes = sizeof(conduit::int32),
                            index_t endianness = Endianness::DEFAULT_ID);

    void set_path(const std::string &path,
                  const int32 *data,
                  index_t num_elements = 1,
                  index_t offset = 0,
                  index_t stride = sizeof(conduit::int32),
                  index_t element_bytes = sizeof(conduit::int32),
                  index_t endianness = Endianness::DEFAULT_ID);

    //-------------------------------------------------------------------------
    void set_path_int64_ptr(const std::string &path,
                            const int64 *data,
                            index_t num_elements = 1,
                            index_t offset = 0,
                            index_t stride = sizeof(conduit::int64),
                            index_t element_bytes = sizeof(conduit::int64),
                            index_t endianness = Endianness::DEFAULT_ID);

    void set_path(const std::string &path,
                  const int64 *data,
                  index_t num_elements = 1,
                  index_t offset = 0,
                  index_t stride = sizeof(conduit::int64),
                  index_t element_bytes = sizeof(conduit::int64),
                  index_t endianness = Endianness::DEFAULT_ID);

    //-------------------------------------------------------------------------
    // unsigned integer pointer cases
    //-------------------------------------------------------------------------
    void set_path_uint8_ptr(const std::string &path,
                            const uint8 *data,
                            index_t num_elements = 1,
                            index_t offset = 0,
                            index_t stride = sizeof(conduit::uint8),
                            index_t element_bytes = sizeof(conduit::uint8),
                            index_t endianness = Endianness::DEFAULT_ID);

    void set_path(const std::string &path,
                  const uint8 *data,
                  index_t num_elements = 1,
                  index_t offset = 0,
                  index_t stride = sizeof(conduit::uint8),
                  index_t element_bytes = sizeof(conduit::uint8),
                  index_t endianness = Endianness::DEFAULT_ID);

    //-------------------------------------------------------------------------
    void set_path_uint16_ptr(const std::string &path,
                             const uint16 *data,
                             index_t num_elements = 1,
                             index_t offset = 0,
                             index_t stride = sizeof(conduit::uint16),
                             index_t element_bytes = sizeof(conduit::uint16),
                             index_t endianness = Endianness::DEFAULT_ID);

    void set_path(const std::string &path,
                  const uint16 *data,
                  index_t num_elements = 1,
                  index_t offset = 0,
                  index_t stride = sizeof(conduit::uint16),
                  index_t element_bytes = sizeof(conduit::uint16),
                  index_t endianness = Endianness::DEFAULT_ID);

    //-------------------------------------------------------------------------
    void set_path_uint32_ptr(const std::string &path,
                             const uint32 *data,
                             index_t num_elements = 1,
                             index_t offset = 0,
                             index_t stride = sizeof(conduit::uint32),
                             index_t element_bytes = sizeof(conduit::uint32),
                             index_t endianness = Endianness::DEFAULT_ID);

    void set_path(const std::string &path,
                  const uint32 *data,
                  index_t num_elements = 1,
                  index_t offset = 0,
                  index_t stride = sizeof(conduit::uint32),
                  index_t element_bytes = sizeof(conduit::uint32),
                  index_t endianness = Endianness::DEFAULT_ID);

    //-------------------------------------------------------------------------
    void set_path_uint64_ptr(const std::string &path,
                             const uint64 *data,
                             index_t num_elements = 1,
                             index_t offset = 0,
                             index_t stride = sizeof(conduit::uint64),
                             index_t element_bytes = sizeof(conduit::uint64),
                             index_t endianness = Endianness::DEFAULT_ID);

    void set_path(const std::string &path,
                  const uint64 *data,
                  index_t num_elements = 1,
                  index_t offset = 0,
                  index_t stride = sizeof(conduit::uint64),
                  index_t element_bytes = sizeof(conduit::uint64),
                  index_t endianness = Endianness::DEFAULT_ID);

    //-------------------------------------------------------------------------
    // floating point integer pointer cases
    //-------------------------------------------------------------------------
    void set_path_float32_ptr(const std::string &path,
                              const float32 *data,
                              index_t num_elements = 1,
                              index_t offset = 0,
                              index_t stride = sizeof(conduit::float32),
                              index_t element_bytes = sizeof(conduit::float32),
                              index_t endianness = Endianness::DEFAULT_ID);

    void set_path(const std::string &path,
                  const float32 *data,
                  index_t num_elements = 1,
                  index_t offset = 0,
                  index_t stride = sizeof(conduit::float32),
                  index_t element_bytes = sizeof(conduit::float32),
                  index_t endianness = Endianness::DEFAULT_ID);

    //-------------------------------------------------------------------------
    void set_path_float64_ptr(const std::string &path,
                              const float64 *data,
                              index_t num_elements = 1,
                              index_t offset = 0,
                              index_t stride = sizeof(conduit::float64),
                              index_t element_bytes = sizeof(conduit::float64),
                              index_t endianness = Endianness::DEFAULT_ID);

    void set_path(const std::string &path,
                  const float64 *data,
                  index_t num_elements = 1,
                  index_t offset = 0,
                  index_t stride = sizeof(conduit::float64),
                  index_t element_bytes = sizeof(conduit::float64),
                  index_t endianness = Endianness::DEFAULT_ID);


//-----------------------------------------------------------------------------
//  set via pointer gap methods for c-native types
//-----------------------------------------------------------------------------
    void set_path_char_ptr(const std::string &path,
                           const char *data,
                           index_t num_elements = 1,
                           index_t offset = 0,
                           index_t stride = sizeof(CONDUIT_NATIVE_CHAR),
                           index_t element_bytes = sizeof(CONDUIT_NATIVE_CHAR),
                           index_t endianness = Endianness::DEFAULT_ID);

    #ifndef CONDUIT_USE_CHAR
        void set_path(const std::string &path,
                      const signed char *data,
                      index_t num_elements = 1,
                      index_t offset = 0,
                      index_t stride = sizeof(CONDUIT_NATIVE_SIGNED_CHAR),
                      index_t element_bytes = sizeof(CONDUIT_NATIVE_SIGNED_CHAR),
                      index_t endianness = Endianness::DEFAULT_ID);

        void set_path(const std::string &path,
                      const unsigned char *data,
                      index_t num_elements = 1,
                      index_t offset = 0,
                      index_t stride = sizeof(CONDUIT_NATIVE_UNSIGNED_CHAR),
                      index_t element_bytes = sizeof(CONDUIT_NATIVE_UNSIGNED_CHAR),
                      index_t endianness = Endianness::DEFAULT_ID);
    #endif

    #ifndef CONDUIT_USE_SHORT
        void set_path(const std::string &path,
                      const short *data,
                      index_t num_elements = 1,
                      index_t offset = 0,
                      index_t stride = sizeof(CONDUIT_NATIVE_SHORT),
                      index_t element_bytes = sizeof(CONDUIT_NATIVE_SHORT),
                      index_t endianness = Endianness::DEFAULT_ID);

        void set_path(const std::string &path,
                      const unsigned short *data,
                      index_t num_elements = 1,
                      index_t offset = 0,
                      index_t stride = sizeof(CONDUIT_NATIVE_UNSIGNED_SHORT),
                      index_t element_bytes = sizeof(CONDUIT_NATIVE_UNSIGNED_SHORT),
                      index_t endianness = Endianness::DEFAULT_ID);
    #endif

    #ifndef CONDUIT_USE_INT
        void set_path(const std::string &path,
                      const int *data,
                      index_t num_elements = 1,
                      index_t offset = 0,
                      index_t stride = sizeof(CONDUIT_NATIVE_INT),
                      index_t element_bytes = sizeof(CONDUIT_NATIVE_INT),
                      index_t endianness = Endianness::DEFAULT_ID);

        void set_path(const std::string &path,
                      const unsigned int *data,
                      index_t num_elements = 1,
                      index_t offset = 0,
                      index_t stride = sizeof(CONDUIT_NATIVE_UNSIGNED_INT),
                      index_t element_bytes = sizeof(CONDUIT_NATIVE_UNSIGNED_INT),
                      index_t endianness = Endianness::DEFAULT_ID);
    #endif

    #ifndef CONDUIT_USE_LONG
        void set_path(const std::string &path,
                      const long *data,
                      index_t num_elements = 1,
                      index_t offset = 0,
                      index_t stride = sizeof(CONDUIT_NATIVE_LONG),
                      index_t element_bytes = sizeof(CONDUIT_NATIVE_LONG),
                      index_t endianness = Endianness::DEFAULT_ID);

        void set_path(const std::string &path,
                      const unsigned long *data,
                      index_t num_elements = 1,
                      index_t offset = 0,
                      index_t stride = sizeof(CONDUIT_NATIVE_UNSIGNED_LONG),
                      index_t element_bytes = sizeof(CONDUIT_NATIVE_UNSIGNED_LONG),
                      index_t endianness = Endianness::DEFAULT_ID);
    #endif

    #if defined(CONDUIT_HAS_LONG_LONG) && !defined(CONDUIT_USE_LONG_LONG)
        void set_path(const std::string &path,
                      const long long *data,
                      index_t num_elements = 1,
                      index_t offset = 0,
                      index_t stride = sizeof(CONDUIT_NATIVE_LONG_LONG),
                      index_t element_bytes = sizeof(CONDUIT_NATIVE_LONG_LONG),
                      index_t endianness = Endianness::DEFAULT_ID);

        void set_path(const std::string &path,
                      const unsigned long long *data,
                      index_t num_elements = 1,
                      index_t offset = 0,
                      index_t stride = sizeof(CONDUIT_NATIVE_UNSIGNED_LONG_LONG),
                      index_t element_bytes = sizeof(CONDUIT_NATIVE_UNSIGNED_LONG_LONG),
                      index_t endianness = Endianness::DEFAULT_ID);

    #endif

    #ifndef CONDUIT_USE_FLOAT
        void set_path(const std::string &path,
                      const float *data,
                      index_t num_elements = 1,
                      index_t offset = 0,
                      index_t stride = sizeof(CONDUIT_NATIVE_FLOAT),
                      index_t element_bytes = sizeof(CONDUIT_NATIVE_FLOAT),
                      index_t endianness = Endianness::DEFAULT_ID);
    #endif

    #ifndef CONDUIT_USE_DOUBLE
        void set_path(const std::string &path,
                      const double *data,
                      index_t num_elements = 1,
                      index_t offset = 0,
                      index_t stride = sizeof(CONDUIT_NATIVE_DOUBLE),
                      index_t element_bytes = sizeof(CONDUIT_NATIVE_DOUBLE),
                      index_t endianness = Endianness::DEFAULT_ID);
    #endif

//-----------------------------------------------------------------------------
///@}
//-----------------------------------------------------------------------------
//
// -- end declaration of Node set_path methods --
//
//-----------------------------------------------------------------------------

//-----------------------------------------------------------------------------
//
// -- begin declaration of Node set_external methods --
//
//-----------------------------------------------------------------------------
///@name Node::set_external(...)
///@{
//-----------------------------------------------------------------------------
/// description:
///   set_external(...) methods methods follow pointer semantics.
///   (they do not copy data into the node, but point to the data passed)
//-----------------------------------------------------------------------------
//-----------------------------------------------------------------------------
// -- set external for generic types --
//-----------------------------------------------------------------------------
    //-------------------------------------------------------------------------
    void set_external_node(const Node &n);
    void set_external(const Node &n);

    //-------------------------------------------------------------------------
    void set_external_data_using_schema(const Schema &schema,
                                        void *data);

    void set_external(const Schema &schema,
                      void *data);

    //-------------------------------------------------------------------------
    void set_external_data_using_dtype(const DataType &dtype,
                                       void *data);

    void set_external(const DataType &dtype,
                      void *data);

//-----------------------------------------------------------------------------
// -- set_external via bitwidth style pointers (scalar and array types) --
//-----------------------------------------------------------------------------
    //-------------------------------------------------------------------------
    // signed integer pointer cases
    //-------------------------------------------------------------------------
    void set_external_int8_ptr(int8  *data,
                               index_t num_elements = 1,
                               index_t offset = 0,
                               index_t stride = sizeof(conduit::int8),
                               index_t element_bytes = sizeof(conduit::int8),
                               index_t endianness = Endianness::DEFAULT_ID);

    void set_external(int8  *data,
                      index_t num_elements = 1,
                      index_t offset = 0,
                      index_t stride = sizeof(conduit::int8),
                      index_t element_bytes = sizeof(conduit::int8),
                      index_t endianness = Endianness::DEFAULT_ID);

    //-------------------------------------------------------------------------
    void set_external_int16_ptr(int16 *data,
                                index_t num_elements = 1,
                                index_t offset = 0,
                                index_t stride = sizeof(conduit::int16),
                                index_t element_bytes = sizeof(conduit::int16),
                                index_t endianness = Endianness::DEFAULT_ID);

    void set_external(int16 *data,
                      index_t num_elements = 1,
                      index_t offset = 0,
                      index_t stride = sizeof(conduit::int16),
                      index_t element_bytes = sizeof(conduit::int16),
                      index_t endianness = Endianness::DEFAULT_ID);

    //-------------------------------------------------------------------------
    void set_external_int32_ptr(int32 *data,
                                index_t num_elements = 1,
                                index_t offset = 0,
                                index_t stride = sizeof(conduit::int32),
                                index_t element_bytes = sizeof(conduit::int32),
                                index_t endianness = Endianness::DEFAULT_ID);

    void set_external(int32 *data,
                      index_t num_elements = 1,
                      index_t offset = 0,
                      index_t stride = sizeof(conduit::int32),
                      index_t element_bytes = sizeof(conduit::int32),
                      index_t endianness = Endianness::DEFAULT_ID);

    //-------------------------------------------------------------------------
    void set_external_int64_ptr(int64 *data,
                                index_t num_elements = 1,
                                index_t offset = 0,
                                index_t stride = sizeof(conduit::int64),
                                index_t element_bytes = sizeof(conduit::int64),
                                index_t endianness = Endianness::DEFAULT_ID);

    void set_external(int64 *data,
                      index_t num_elements = 1,
                      index_t offset = 0,
                      index_t stride = sizeof(conduit::int64),
                      index_t element_bytes = sizeof(conduit::int64),
                      index_t endianness = Endianness::DEFAULT_ID);

    //-------------------------------------------------------------------------
    // unsigned integer pointer cases
    //-------------------------------------------------------------------------
    void set_external_uint8_ptr(uint8  *data,
                                index_t num_elements = 1,
                                index_t offset = 0,
                                index_t stride = sizeof(conduit::uint8),
                                index_t element_bytes = sizeof(conduit::uint8),
                                index_t endianness = Endianness::DEFAULT_ID);

    void set_external(uint8  *data,
                      index_t num_elements = 1,
                      index_t offset = 0,
                      index_t stride = sizeof(conduit::uint8),
                      index_t element_bytes = sizeof(conduit::uint8),
                      index_t endianness = Endianness::DEFAULT_ID);

    //-------------------------------------------------------------------------
    void set_external_uint16_ptr(uint16 *data,
                                 index_t num_elements = 1,
                                 index_t offset = 0,
                                 index_t stride = sizeof(conduit::uint16),
                                 index_t element_bytes = sizeof(conduit::uint16),
                                 index_t endianness = Endianness::DEFAULT_ID);

    void set_external(uint16 *data,
                      index_t num_elements = 1,
                      index_t offset = 0,
                      index_t stride = sizeof(conduit::uint16),
                      index_t element_bytes = sizeof(conduit::uint16),
                      index_t endianness = Endianness::DEFAULT_ID);

    //-------------------------------------------------------------------------
    void set_external_uint32_ptr(uint32 *data,
                                 index_t num_elements = 1,
                                 index_t offset = 0,
                                 index_t stride = sizeof(conduit::uint32),
                                 index_t element_bytes = sizeof(conduit::uint32),
                                 index_t endianness = Endianness::DEFAULT_ID);

    void set_external(uint32 *data,
                      index_t num_elements = 1,
                      index_t offset = 0,
                      index_t stride = sizeof(conduit::uint32),
                      index_t element_bytes = sizeof(conduit::uint32),
                      index_t endianness = Endianness::DEFAULT_ID);

    //-------------------------------------------------------------------------
    void set_external_uint64_ptr(uint64 *data,
                                 index_t num_elements = 1,
                                 index_t offset = 0,
                                 index_t stride = sizeof(conduit::uint64),
                                 index_t element_bytes = sizeof(conduit::uint64),
                                 index_t endianness = Endianness::DEFAULT_ID);

    void set_external(uint64 *data,
                      index_t num_elements = 1,
                      index_t offset = 0,
                      index_t stride = sizeof(conduit::uint64),
                      index_t element_bytes = sizeof(conduit::uint64),
                      index_t endianness = Endianness::DEFAULT_ID);

    //-------------------------------------------------------------------------
    // floating point pointer cases
    //-------------------------------------------------------------------------
    void set_external_float32_ptr(float32 *data,
                                  index_t num_elements = 1,
                                  index_t offset = 0,
                                  index_t stride = sizeof(conduit::float32),
                                  index_t element_bytes = sizeof(conduit::float32),
                                  index_t endianness = Endianness::DEFAULT_ID);

    void set_external(float32 *data,
                      index_t num_elements = 1,
                      index_t offset = 0,
                      index_t stride = sizeof(conduit::float32),
                      index_t element_bytes = sizeof(conduit::float32),
                      index_t endianness = Endianness::DEFAULT_ID);

    //-------------------------------------------------------------------------
    void set_external_float64_ptr(float64 *data,
                                  index_t num_elements = 1,
                                  index_t offset = 0,
                                  index_t stride = sizeof(conduit::float64),
                                  index_t element_bytes = sizeof(conduit::float64),
                                  index_t endianness = Endianness::DEFAULT_ID);

    void set_external(float64 *data,
                      index_t num_elements = 1,
                      index_t offset = 0,
                      index_t stride = sizeof(conduit::float64),
                      index_t element_bytes = sizeof(conduit::float64),
                      index_t endianness = Endianness::DEFAULT_ID);

//-----------------------------------------------------------------------------
//  set via pointer gap methods for c-native types
//-----------------------------------------------------------------------------
    void set_external_char_ptr(char *data,
                               index_t num_elements = 1,
                               index_t offset = 0,
                               index_t stride = sizeof(CONDUIT_NATIVE_CHAR),
                               index_t element_bytes = sizeof(CONDUIT_NATIVE_CHAR),
                               index_t endianness = Endianness::DEFAULT_ID);

    #ifndef CONDUIT_USE_CHAR
        void set_external(signed char *data,
                          index_t num_elements = 1,
                          index_t offset = 0,
                          index_t stride = sizeof(CONDUIT_NATIVE_SIGNED_CHAR),
                          index_t element_bytes = sizeof(CONDUIT_NATIVE_SIGNED_CHAR),
                          index_t endianness = Endianness::DEFAULT_ID);

        void set_external(unsigned char *data,
                          index_t num_elements = 1,
                          index_t offset = 0,
                          index_t stride = sizeof(CONDUIT_NATIVE_UNSIGNED_CHAR),
                          index_t element_bytes = sizeof(CONDUIT_NATIVE_UNSIGNED_CHAR),
                          index_t endianness = Endianness::DEFAULT_ID);
    #endif

    #ifndef CONDUIT_USE_SHORT
        void set_external(short *data,
                          index_t num_elements = 1,
                          index_t offset = 0,
                          index_t stride = sizeof(CONDUIT_NATIVE_SHORT),
                          index_t element_bytes = sizeof(CONDUIT_NATIVE_SHORT),
                          index_t endianness = Endianness::DEFAULT_ID);

        void set_external(unsigned short *data,
                          index_t num_elements = 1,
                          index_t offset = 0,
                          index_t stride = sizeof(CONDUIT_NATIVE_UNSIGNED_SHORT),
                          index_t element_bytes = sizeof(CONDUIT_NATIVE_UNSIGNED_SHORT),
                          index_t endianness = Endianness::DEFAULT_ID);
    #endif

    #ifndef CONDUIT_USE_INT
        void set_external(int *data,
                          index_t num_elements = 1,
                          index_t offset = 0,
                          index_t stride = sizeof(CONDUIT_NATIVE_INT),
                          index_t element_bytes = sizeof(CONDUIT_NATIVE_INT),
                          index_t endianness = Endianness::DEFAULT_ID);

        void set_external(unsigned int *data,
                          index_t num_elements = 1,
                          index_t offset = 0,
                          index_t stride = sizeof(CONDUIT_NATIVE_UNSIGNED_INT),
                          index_t element_bytes = sizeof(CONDUIT_NATIVE_UNSIGNED_INT),
                          index_t endianness = Endianness::DEFAULT_ID);
    #endif

    #ifndef CONDUIT_USE_LONG
        void set_external(long *data,
                          index_t num_elements = 1,
                          index_t offset = 0,
                          index_t stride = sizeof(CONDUIT_NATIVE_LONG),
                          index_t element_bytes = sizeof(CONDUIT_NATIVE_LONG),
                          index_t endianness = Endianness::DEFAULT_ID);

        void set_external(unsigned long *data,
                          index_t num_elements = 1,
                          index_t offset = 0,
                          index_t stride = sizeof(CONDUIT_NATIVE_UNSIGNED_LONG),
                          index_t element_bytes = sizeof(CONDUIT_NATIVE_UNSIGNED_LONG),
                          index_t endianness = Endianness::DEFAULT_ID);
    #endif

    #if defined(CONDUIT_HAS_LONG_LONG) && !defined(CONDUIT_USE_LONG_LONG)
        void set_external(long long *data,
                          index_t num_elements = 1,
                          index_t offset = 0,
                          index_t stride = sizeof(CONDUIT_NATIVE_LONG_LONG),
                          index_t element_bytes = sizeof(CONDUIT_NATIVE_LONG_LONG),
                          index_t endianness = Endianness::DEFAULT_ID);

        void set_external(unsigned long long *data,
                          index_t num_elements = 1,
                          index_t offset = 0,
                          index_t stride = sizeof(CONDUIT_NATIVE_UNSIGNED_LONG_LONG),
                          index_t element_bytes = sizeof(CONDUIT_NATIVE_UNSIGNED_LONG_LONG),
                          index_t endianness = Endianness::DEFAULT_ID);
    #endif

    #ifndef CONDUIT_USE_FLOAT
        void set_external(float *data,
                          index_t num_elements = 1,
                          index_t offset = 0,
                          index_t stride = sizeof(CONDUIT_NATIVE_FLOAT),
                          index_t element_bytes = sizeof(CONDUIT_NATIVE_FLOAT),
                          index_t endianness = Endianness::DEFAULT_ID);
    #endif

    #ifndef CONDUIT_USE_DOUBLE
        void set_external(double *data,
                          index_t num_elements = 1,
                          index_t offset = 0,
                          index_t stride = sizeof(CONDUIT_NATIVE_DOUBLE),
                          index_t element_bytes = sizeof(CONDUIT_NATIVE_DOUBLE),
                          index_t endianness = Endianness::DEFAULT_ID);
    #endif


//-----------------------------------------------------------------------------
// -- set_external for conduit::DataArray types ---
//-----------------------------------------------------------------------------

    //-------------------------------------------------------------------------
    // signed integer array types via conduit::DataArray
    //-------------------------------------------------------------------------
    void set_external_int8_array(const int8_array &data);
    void set_external(const int8_array &data);

    //-------------------------------------------------------------------------
    void set_external_int16_array(const int16_array &data);
    void set_external(const int16_array &data);

    //-------------------------------------------------------------------------
    void set_external_int32_array(const int32_array &data);
    void set_external(const int32_array &data);

    //-------------------------------------------------------------------------
    void set_external_int64_array(const int64_array &data);
    void set_external(const int64_array &data);

    //-------------------------------------------------------------------------
    // unsigned integer array types via conduit::DataArray
    //-------------------------------------------------------------------------
    void set_external_uint8_array(const uint8_array  &data);
    void set_external(const uint8_array  &data);

    //-------------------------------------------------------------------------
    void set_external_uint16_array(const uint16_array &data);
    void set_external(const uint16_array &data);

    //-------------------------------------------------------------------------
    void set_external_uint32_array(const uint32_array &data);
    void set_external(const uint32_array &data);

    //-------------------------------------------------------------------------
    void set_external_uint64_array(const uint64_array &data);
    void set_external(const uint64_array &data);

    //-------------------------------------------------------------------------
    // floating point array types via conduit::DataArray
    //-------------------------------------------------------------------------
    void set_external_float32_array(const float32_array &data);
    void set_external(const float32_array &data);

    //-------------------------------------------------------------------------
    void set_external_float64_array(const float64_array &data);
    void set_external(const float64_array &data);

//-----------------------------------------------------------------------------
//  set_external array gap methods for c-native types
//-----------------------------------------------------------------------------
    void set_external(const char_array &data);

    #ifndef CONDUIT_USE_CHAR
        void set_external(const signed_char_array &data);
        void set_external(const unsigned_char_array &data);
    #endif

    #ifndef CONDUIT_USE_SHORT
        void set_external(const short_array &data);
        void set_external(const unsigned_unsigned_array &data);
    #endif

    #ifndef CONDUIT_USE_INT
        void set_external(const int_array &data);
        void set_external(const unsigned_int_array &data);
    #endif

    #ifndef CONDUIT_USE_LONG
        void set_external(const long_array &data);
        void set_external(const unsigned_long_array &data);
    #endif

    #if defined(CONDUIT_HAS_LONG_LONG) && !defined(CONDUIT_USE_LONG_LONG)
        void set_external(const long_long_array &data);
        void set_external(const unsigned_long_long_array &data);
    #endif

    #ifndef CONDUIT_USE_FLOAT
        void set_external(const float_array &data);
    #endif

    #ifndef CONDUIT_USE_DOUBLE
        void set_external(const double_array &data);
    #endif


//-----------------------------------------------------------------------------
// -- set_external for string types ---
//-----------------------------------------------------------------------------
    void set_external_char8_str(char *data);

//-----------------------------------------------------------------------------
// -- set_external for bitwidth style std::vector types ---
//-----------------------------------------------------------------------------

    //-------------------------------------------------------------------------
    // signed integer array types via std::vector
    //-------------------------------------------------------------------------
    void set_external_int8_vector(std::vector<int8> &data);
    void set_external(std::vector<int8> &data);

    //-------------------------------------------------------------------------
    void set_external_int16_vector(std::vector<int16> &data);
    void set_external(std::vector<int16> &data);

    //-------------------------------------------------------------------------
    void set_external_int32_vector(std::vector<int32> &data);
    void set_external(std::vector<int32> &data);

    //-------------------------------------------------------------------------
    void set_external_int64_vector(std::vector<int64> &data);
    void set_external(std::vector<int64> &data);

    //-------------------------------------------------------------------------
    // unsigned integer array types via std::vector
    //-------------------------------------------------------------------------
    void set_external_uint8_vector(std::vector<uint8> &data);
    void set_external(std::vector<uint8> &data);

    //-------------------------------------------------------------------------
    void set_external_uint16_vector(std::vector<uint16> &data);
    void set_external(std::vector<uint16> &data);

    //-------------------------------------------------------------------------
    void set_external_uint32_vector(std::vector<uint32> &data);
    void set_external(std::vector<uint32> &data);

    //-------------------------------------------------------------------------
    void set_external_uint64_vector(std::vector<uint64> &data);
    void set_external(std::vector<uint64> &data);

    //-------------------------------------------------------------------------
    // floating point array types via std::vector
    //-------------------------------------------------------------------------
    void set_external_float32_vector(std::vector<float32> &data);
    void set_external(std::vector<float32> &data);

    //-------------------------------------------------------------------------
    void set_external_float64_vector(std::vector<float64> &data);
    void set_external(std::vector<float64> &data);

//-----------------------------------------------------------------------------
//  set_external vector gap methods for c-native types
//-----------------------------------------------------------------------------
    void set_external(const std::vector<char> &data);

    #ifndef CONDUIT_USE_CHAR
        void set_external(const std::vector<signed char> &data);
        void set_external(const std::vector<unsigned char> &data);
    #endif

    #ifndef CONDUIT_USE_SHORT
        void set_external(const std::vector<short> &data);
        void set_external(const std::vector<unsigned short> &data);
    #endif

    #ifndef CONDUIT_USE_INT
        void set_external(const std::vector<int> &data);
        void set_external(const std::vector<unsigned int> &data);
    #endif

    #ifndef CONDUIT_USE_LONG
        void set_external(const std::vector<long> &data);
        void set_external(const std::vector<unsigned long> &data);
    #endif

    #if defined(CONDUIT_HAS_LONG_LONG) && !defined(CONDUIT_USE_LONG_LONG)
        void set_external(const std::vector<long long> &data);
        void set_external(const std::vector<unsigned long long> &data);
    #endif

    #ifndef CONDUIT_USE_FLOAT
        void set_external(const std::vector<float> &data);
    #endif

    #ifndef CONDUIT_USE_DOUBLE
        void set_external(const std::vector<double> &data);
    #endif


//-----------------------------------------------------------------------------
///@}
//-----------------------------------------------------------------------------
//
// -- end  declaration of Node set_external methods --
//
//-----------------------------------------------------------------------------

//-----------------------------------------------------------------------------
//
// -- begin declaration of Node set_path_external methods --
//
//-----------------------------------------------------------------------------
///@name Node::set_path_external(...)
///@{
//-----------------------------------------------------------------------------
/// description:
///   set_path_external(...) methods allow the node to point to external
///   memory, and allow you to use an explicit path for the destination node.
//-----------------------------------------------------------------------------

//-----------------------------------------------------------------------------
// -- set path external for generic types --
//-----------------------------------------------------------------------------

    //-------------------------------------------------------------------------
    void    set_path_external_node(const std::string &path,
                                   Node &node);

    void    set_path_external(const std::string &path,
                              Node &node);

    //-------------------------------------------------------------------------
    void    set_path_external_data_using_schema(const std::string &path,
                                                const Schema &schema,
                                                void *data);

    void    set_path_external(const std::string &path,
                              const Schema &schema,
                              void *data);

    //-------------------------------------------------------------------------
    void    set_path_external_data_using_dtype(const std::string &path,
                                               const DataType &dtype,
                                               void *data);

    void    set_path_external(const std::string &path,
                              const DataType &dtype,
                              void *data);

//-----------------------------------------------------------------------------
// -- set_path_external via bitwidth style pointers (scalar and array types) --
//-----------------------------------------------------------------------------
    //-------------------------------------------------------------------------
    // signed integer pointer cases
    //-------------------------------------------------------------------------
    void set_path_external_int8_ptr(const std::string &path,
                                    int8 *data,
                                    index_t num_elements = 1,
                                    index_t offset = 0,
                                    index_t stride = sizeof(conduit::int8),
                                    index_t element_bytes = sizeof(conduit::int8),
                                    index_t endianness = Endianness::DEFAULT_ID);

    void set_path_external(const std::string &path,
                           int8 *data,
                           index_t num_elements = 1,
                           index_t offset = 0,
                           index_t stride = sizeof(conduit::int8),
                           index_t element_bytes = sizeof(conduit::int8),
                           index_t endianness = Endianness::DEFAULT_ID);

    //-------------------------------------------------------------------------
    void set_path_external_int16_ptr(const std::string &path,
                                     int16 *data,
                                     index_t num_elements = 1,
                                     index_t offset = 0,
                                     index_t stride = sizeof(conduit::int16),
                                     index_t element_bytes = sizeof(conduit::int16),
                                     index_t endianness = Endianness::DEFAULT_ID);


    void set_path_external(const std::string &path,
                           int16 *data,
                           index_t num_elements = 1,
                           index_t offset = 0,
                           index_t stride = sizeof(conduit::int16),
                           index_t element_bytes = sizeof(conduit::int16),
                           index_t endianness = Endianness::DEFAULT_ID);

    //-------------------------------------------------------------------------
    void set_path_external_int32_ptr(const std::string &path,
                                     int32 *data,
                                     index_t num_elements = 1,
                                     index_t offset = 0,
                                     index_t stride = sizeof(conduit::int32),
                                     index_t element_bytes = sizeof(conduit::int32),
                                     index_t endianness = Endianness::DEFAULT_ID);

    void set_path_external(const std::string &path,
                           int32 *data,
                           index_t num_elements = 1,
                           index_t offset = 0,
                           index_t stride = sizeof(conduit::int32),
                           index_t element_bytes = sizeof(conduit::int32),
                           index_t endianness = Endianness::DEFAULT_ID);

    //-------------------------------------------------------------------------
    void set_path_external_int64_ptr(const std::string &path,
                                     int64 *data,
                                     index_t num_elements = 1,
                                     index_t offset = 0,
                                     index_t stride = sizeof(conduit::int64),
                                     index_t element_bytes = sizeof(conduit::int64),
                                     index_t endianness = Endianness::DEFAULT_ID);

    void set_path_external(const std::string &path,
                           int64 *data,
                           index_t num_elements = 1,
                           index_t offset = 0,
                           index_t stride = sizeof(conduit::int64),
                           index_t element_bytes = sizeof(conduit::int64),
                           index_t endianness = Endianness::DEFAULT_ID);

    //-------------------------------------------------------------------------
    // unsigned integer pointer cases
    //-------------------------------------------------------------------------
    void set_path_external_uint8_ptr(const std::string &path,
                                     uint8  *data,
                                     index_t num_elements = 1,
                                     index_t offset = 0,
                                     index_t stride = sizeof(conduit::uint8),
                                     index_t element_bytes = sizeof(conduit::uint8),
                                     index_t endianness = Endianness::DEFAULT_ID);

    void set_path_external(const std::string &path,
                           uint8  *data,
                           index_t num_elements = 1,
                           index_t offset = 0,
                           index_t stride = sizeof(conduit::uint8),
                           index_t element_bytes = sizeof(conduit::uint8),
                           index_t endianness = Endianness::DEFAULT_ID);

    //-------------------------------------------------------------------------
    void set_path_external_uint16_ptr(const std::string &path,
                                      uint16 *data,
                                      index_t num_elements = 1,
                                      index_t offset = 0,
                                      index_t stride = sizeof(conduit::uint16),
                                      index_t element_bytes = sizeof(conduit::uint16),
                                      index_t endianness = Endianness::DEFAULT_ID);

    void set_path_external(const std::string &path,
                           uint16 *data,
                           index_t num_elements = 1,
                           index_t offset = 0,
                           index_t stride = sizeof(conduit::uint16),
                           index_t element_bytes = sizeof(conduit::uint16),
                           index_t endianness = Endianness::DEFAULT_ID);

    //-------------------------------------------------------------------------
    void set_path_external_uint32_ptr(const std::string &path,
                                      uint32 *data,
                                      index_t num_elements = 1,
                                      index_t offset = 0,
                                      index_t stride = sizeof(conduit::uint32),
                                      index_t element_bytes = sizeof(conduit::uint32),
                                      index_t endianness = Endianness::DEFAULT_ID);

    void set_path_external(const std::string &path,
                           uint32 *data,
                           index_t num_elements = 1,
                           index_t offset = 0,
                           index_t stride = sizeof(conduit::uint32),
                           index_t element_bytes = sizeof(conduit::uint32),
                           index_t endianness = Endianness::DEFAULT_ID);

    //-------------------------------------------------------------------------
    void set_path_external_uint64_ptr(const std::string &path,
                                      uint64 *data,
                                      index_t num_elements = 1,
                                      index_t offset = 0,
                                      index_t stride = sizeof(conduit::uint64),
                                      index_t element_bytes = sizeof(conduit::uint64),
                                      index_t endianness = Endianness::DEFAULT_ID);

    void set_path_external(const std::string &path,
                           uint64 *data,
                           index_t num_elements = 1,
                           index_t offset = 0,
                           index_t stride = sizeof(conduit::uint64),
                           index_t element_bytes = sizeof(conduit::uint64),
                           index_t endianness = Endianness::DEFAULT_ID);

    //-------------------------------------------------------------------------
    // floating point pointer cases
    //-------------------------------------------------------------------------
    void set_path_external_float32_ptr(const std::string &path,
                                       float32 *data,
                                       index_t num_elements = 1,
                                       index_t offset = 0,
                                       index_t stride = sizeof(conduit::float32),
                                       index_t element_bytes = sizeof(conduit::float32),
                                       index_t endianness = Endianness::DEFAULT_ID);

    void set_path_external(const std::string &path,
                           float32 *data,
                           index_t num_elements = 1,
                           index_t offset = 0,
                           index_t stride = sizeof(conduit::float32),
                           index_t element_bytes = sizeof(conduit::float32),
                           index_t endianness = Endianness::DEFAULT_ID);

    //-------------------------------------------------------------------------
    void set_path_external_float64_ptr(const std::string &path,
                                       float64 *data,
                                       index_t num_elements = 1,
                                       index_t offset = 0,
                                       index_t stride = sizeof(conduit::float64),
                                       index_t element_bytes = sizeof(conduit::float64),
                                       index_t endianness = Endianness::DEFAULT_ID);

    void set_path_external(const std::string &path,
                           float64 *data,
                           index_t num_elements = 1,
                           index_t offset = 0,
                           index_t stride = sizeof(conduit::float64),
                           index_t element_bytes = sizeof(conduit::float64),
                           index_t endianness = Endianness::DEFAULT_ID);

//-----------------------------------------------------------------------------
//  set via pointer gap methods for c-native types
//-----------------------------------------------------------------------------
    void set_path_external_char_ptr(const std::string &path,
                                    char *data,
                                    index_t num_elements = 1,
                                    index_t offset = 0,
                                    index_t stride = sizeof(CONDUIT_NATIVE_CHAR),
                                    index_t element_bytes = sizeof(CONDUIT_NATIVE_CHAR),
                                    index_t endianness = Endianness::DEFAULT_ID);

    #ifndef CONDUIT_USE_CHAR
        void set_path_external(const std::string &path,
                               signed char *data,
                               index_t num_elements = 1,
                               index_t offset = 0,
                               index_t stride = sizeof(CONDUIT_NATIVE_SIGNED_CHAR),
                               index_t element_bytes = sizeof(CONDUIT_NATIVE_SIGNED_CHAR),
                               index_t endianness = Endianness::DEFAULT_ID);

        void set_path_external(const std::string &path,
                               unsigned char *data,
                               index_t num_elements = 1,
                               index_t offset = 0,
                               index_t stride = sizeof(CONDUIT_NATIVE_UNSIGNED_CHAR),
                               index_t element_bytes = sizeof(CONDUIT_NATIVE_UNSIGNED_CHAR),
                               index_t endianness = Endianness::DEFAULT_ID);
    #endif

    #ifndef CONDUIT_USE_SHORT
        void set_path_external(const std::string &path,
                               short *data,
                               index_t num_elements = 1,
                               index_t offset = 0,
                               index_t stride = sizeof(CONDUIT_NATIVE_SHORT),
                               index_t element_bytes = sizeof(CONDUIT_NATIVE_SHORT),
                               index_t endianness = Endianness::DEFAULT_ID);

        void set_path_external(const std::string &path,
                               unsigned short *data,
                               index_t num_elements = 1,
                               index_t offset = 0,
                               index_t stride = sizeof(CONDUIT_NATIVE_UNSIGNED_SHORT),
                               index_t element_bytes = sizeof(CONDUIT_NATIVE_UNSIGNED_SHORT),
                               index_t endianness = Endianness::DEFAULT_ID);
    #endif

    #ifndef CONDUIT_USE_INT
        void set_path_external(const std::string &path,
                               int *data,
                               index_t num_elements = 1,
                               index_t offset = 0,
                               index_t stride = sizeof(CONDUIT_NATIVE_INT),
                               index_t element_bytes = sizeof(CONDUIT_NATIVE_INT),
                               index_t endianness = Endianness::DEFAULT_ID);

        void set_path_external(const std::string &path,
                               unsigned int *data,
                               index_t num_elements = 1,
                               index_t offset = 0,
                               index_t stride = sizeof(CONDUIT_NATIVE_UNSIGNED_INT),
                               index_t element_bytes = sizeof(CONDUIT_NATIVE_UNSIGNED_INT),
                               index_t endianness = Endianness::DEFAULT_ID);
    #endif

    #ifndef CONDUIT_USE_LONG
        void set_path_external(const std::string &path,
                               long *data,
                               index_t num_elements = 1,
                               index_t offset = 0,
                               index_t stride = sizeof(CONDUIT_NATIVE_LONG),
                               index_t element_bytes = sizeof(CONDUIT_NATIVE_LONG),
                               index_t endianness = Endianness::DEFAULT_ID);

        void set_path_external(const std::string &path,
                               unsigned long *data,
                               index_t num_elements = 1,
                               index_t offset = 0,
                               index_t stride = sizeof(CONDUIT_NATIVE_UNSIGNED_LONG),
                               index_t element_bytes = sizeof(CONDUIT_NATIVE_UNSIGNED_LONG),
                               index_t endianness = Endianness::DEFAULT_ID);
    #endif

    #if defined(CONDUIT_HAS_LONG_LONG) && !defined(CONDUIT_USE_LONG_LONG)
        void set_path_external(const std::string &path,
                               long long *data,
                               index_t num_elements = 1,
                               index_t offset = 0,
                               index_t stride = sizeof(CONDUIT_NATIVE_LONG_LONG),
                               index_t element_bytes = sizeof(CONDUIT_NATIVE_LONG_LONG),
                               index_t endianness = Endianness::DEFAULT_ID);

        void set_path_external(const std::string &path,
                               unsigned long long *data,
                               index_t num_elements = 1,
                               index_t offset = 0,
                               index_t stride = sizeof(CONDUIT_NATIVE_UNSIGNED_LONG_LONG),
                               index_t element_bytes = sizeof(CONDUIT_NATIVE_UNSIGNED_LONG_LONG),
                               index_t endianness = Endianness::DEFAULT_ID);
    #endif

    #ifndef CONDUIT_USE_FLOAT
        void set_path_external(const std::string &path,
                               float *data,
                               index_t num_elements = 1,
                               index_t offset = 0,
                               index_t stride = sizeof(CONDUIT_NATIVE_FLOAT),
                               index_t element_bytes = sizeof(CONDUIT_NATIVE_FLOAT),
                               index_t endianness = Endianness::DEFAULT_ID);
    #endif

    #ifndef CONDUIT_USE_DOUBLE
        void set_path_external(const std::string &path,
                               double *data,
                               index_t num_elements = 1,
                               index_t offset = 0,
                               index_t stride = sizeof(CONDUIT_NATIVE_DOUBLE),
                               index_t element_bytes = sizeof(CONDUIT_NATIVE_DOUBLE),
                               index_t endianness = Endianness::DEFAULT_ID);
    #endif


//-----------------------------------------------------------------------------
// -- set_path_external for conduit::DataArray types ---
//-----------------------------------------------------------------------------

    //-------------------------------------------------------------------------
    // signed integer array types via conduit::DataArray
    //-------------------------------------------------------------------------
    void set_path_external_int8_array(const std::string &path,
                                      const int8_array &data);

    void set_path_external(const std::string &path,
                           const int8_array &data);

    //-------------------------------------------------------------------------
    void set_path_external_int16_array(const std::string &path,
                                       const int16_array &data);

    void set_path_external(const std::string &path,
                           const int16_array &data);

    //-------------------------------------------------------------------------
    void set_path_external_int32_array(const std::string &path,
                                       const int32_array &data);

    void set_path_external(const std::string &path,
                           const int32_array &data);

    //-------------------------------------------------------------------------
    void set_path_external_int64_array(const std::string &path,
                                       const int64_array &data);

    void set_path_external(const std::string &path,
                           const int64_array &data);

    //-------------------------------------------------------------------------
    // unsigned integer array types via conduit::DataArray
    //-------------------------------------------------------------------------
    void set_path_external_uint8_array(const std::string &path,
                                       const uint8_array &data);

    void set_path_external(const std::string &path,
                           const uint8_array &data);

    //-------------------------------------------------------------------------
    void set_path_external_uint16_array(const std::string &path,
                                        const uint16_array &data);

    void set_path_external(const std::string &path,
                           const uint16_array &data);

    //-------------------------------------------------------------------------
    void set_path_external_uint32_array(const std::string &path,
                                        const uint32_array &data);

    void set_path_external(const std::string &path,
                           const uint32_array &data);

    //-------------------------------------------------------------------------
    void set_path_external_uint64_array(const std::string &path,
                                        const uint64_array &data);

    void set_path_external(const std::string &path,
                           const uint64_array &data);

    //-------------------------------------------------------------------------
    // floating point array types via conduit::DataArray
    //-------------------------------------------------------------------------
    void set_path_external_float32_array(const std::string &path,
                                         const float32_array &data);

    void set_path_external(const std::string &path,
                           const float32_array &data);

    //-------------------------------------------------------------------------
    void set_path_external_float64_array(const std::string &path,
                                         const float64_array &data);

    void set_path_external(const std::string &path,
                          const float64_array &data);

//-----------------------------------------------------------------------------
//  set_path_external array gap methods for c-native types
//-----------------------------------------------------------------------------
    void set_path_external(const std::string &path,
                           const char_array &data);

    #ifndef CONDUIT_USE_CHAR
        void set_path_external(const std::string &path,
                               const signed_char_array &data);

        void set_path_external(const std::string &path,
                              const unsigned_char_array &data);
    #endif

    #ifndef CONDUIT_USE_SHORT
        void set_path_external(const std::string &path,
                               const short_array &data);

        void set_path_external(const std::string &path,
                               const unsigned_short_array &data);
    #endif

    #ifndef CONDUIT_USE_INT
        void set_path_external(const std::string &path,
                               const int_array &data);

        void set_path_external(const std::string &path,
                               const unsigned_int_array &data);
    #endif

    #ifndef CONDUIT_USE_LONG
        void set_path_external(const std::string &path,
                               const long_array &data);

        void set_path_external(const std::string &path,
                               const unsigned_long_array &data);
    #endif

    #if defined(CONDUIT_HAS_LONG_LONG) && !defined(CONDUIT_USE_LONG_LONG)
        void set_path_external(const std::string &path,
                               const long_long_array &data);

        void set_path_external(const std::string &path,
                               const unsigned_long_long_array &data);
    #endif

    #ifndef CONDUIT_USE_FLOAT
        void set_path_external(const std::string &path,
                               const float_array &data);
    #endif

    #ifndef CONDUIT_USE_DOUBLE
        void set_path_external(const std::string &path,
                               const double_array &data);
    #endif



//-----------------------------------------------------------------------------
// -- set_external for string types ---
//-----------------------------------------------------------------------------
    void set_path_external_char8_str(const std::string &path, char *data);

//-----------------------------------------------------------------------------
// -- set_path_external for bitwidth style std::vector types ---
//-----------------------------------------------------------------------------

    //-------------------------------------------------------------------------
    // signed integer array types via std::vector
    //-------------------------------------------------------------------------
    void set_path_external_int8_vector(const std::string &path,
                                       std::vector<int8> &data);

    void set_path_external(const std::string &path,
                           std::vector<int8> &data);

    //-------------------------------------------------------------------------
    void set_path_external_int16_vector(const std::string &path,
                                        std::vector<int16> &data);

    void set_path_external(const std::string &path,
                           std::vector<int16> &data);

    //-------------------------------------------------------------------------
    void set_path_external_int32_vector(const std::string &path,
                                        std::vector<int32> &data);

    void set_path_external(const std::string &path,
                           std::vector<int32> &data);

    //-------------------------------------------------------------------------
    void set_path_external_int64_vector(const std::string &path,
                                        std::vector<int64> &data);

    void set_path_external(const std::string &path,
                           std::vector<int64> &data);

    //-------------------------------------------------------------------------
    // unsigned integer array types via std::vector
    //-------------------------------------------------------------------------
    void set_path_external_uint8_vector(const std::string &path,
                                        std::vector<uint8> &data);

    void set_path_external(const std::string &path,
                           std::vector<uint8> &data);

    //-------------------------------------------------------------------------
    void set_path_external_uint16_vector(const std::string &path,
                                         std::vector<uint16> &data);

    void set_path_external(const std::string &path,
                           std::vector<uint16> &data);

    //-------------------------------------------------------------------------
    void set_path_external_uint32_vector(const std::string &path,
                                         std::vector<uint32> &data);

    void set_path_external(const std::string &path,
                           std::vector<uint32> &data);

    //-------------------------------------------------------------------------
    void set_path_external_uint64_vector(const std::string &path,
                                         std::vector<uint64> &data);

    void set_path_external(const std::string &path,
                           std::vector<uint64> &data);

    //-------------------------------------------------------------------------
    // floating point array types via std::vector
    //-------------------------------------------------------------------------
    void set_path_external_float32_vector(const std::string &path,
                                          std::vector<float32> &data);

    void set_path_external(const std::string &path,
                           std::vector<float32> &data);

    //-------------------------------------------------------------------------
    void set_path_external_float64_vector(const std::string &path,
                                          std::vector<float64> &data);

    void set_path_external(const std::string &path,
                           std::vector<float64> &data);

//-----------------------------------------------------------------------------
//  set_path_external vector gap methods for c-native types
//-----------------------------------------------------------------------------
    void set_path_external(const std::string &path,
                           const std::vector<char> &data);

    #ifndef CONDUIT_USE_CHAR
        void set_path_external(const std::string &path,
                               const std::vector<signed char> &data);

        void set_path_external(const std::string &path,
                               const std::vector<unsigned char> &data);
    #endif

    #ifndef CONDUIT_USE_SHORT
        void set_path_external(const std::string &path,
                               const std::vector<short> &data);

        void set_path_external(const std::string &path,
                               const std::vector<unsigned short> &data);
    #endif

    #ifndef CONDUIT_USE_INT
        void set_path_external(const std::string &path,
                               const std::vector<int> &data);

        void set_path_external(const std::string &path,
                               const std::vector<unsigned int> &data);
    #endif

    #ifndef CONDUIT_USE_LONG
        void set_path_external(const std::string &path,
                               const std::vector<long> &data);

        void set_path_external(const std::string &path,
                               const std::vector<unsigned long> &data);
    #endif

    #if defined(CONDUIT_HAS_LONG_LONG) && !defined(CONDUIT_USE_LONG_LONG)
        void set_path_external(const std::string &path,
                               const std::vector<long long> &data);

        void set_path_external(const std::string &path,
                               const std::vector<unsigned long long> &data);
    #endif

    #ifndef CONDUIT_USE_FLOAT
        void set_path_external(const std::string &path,
                               const std::vector<float> &data);
    #endif

    #ifndef CONDUIT_USE_DOUBLE
        void set_path_external(const std::string &path,
                               const std::vector<double> &data);
    #endif


//-----------------------------------------------------------------------------
///@}
//-----------------------------------------------------------------------------
//
// -- end declaration of Node set_path_external methods --
//
//-----------------------------------------------------------------------------


//-----------------------------------------------------------------------------
//
// -- begin declaration of Node assignment operators --
//
//-----------------------------------------------------------------------------
///@name Node Assignment Operators
///@{
//-----------------------------------------------------------------------------
/// description:
/// &operator=(...) methods use set(...) (copy) semantics
//-----------------------------------------------------------------------------

//-----------------------------------------------------------------------------
// -- assignment operators for generic types --
//-----------------------------------------------------------------------------
    Node &operator=(const Node &node);
    Node &operator=(const DataType &dtype);
    Node &operator=(const Schema &schema);

//-----------------------------------------------------------------------------
// --  assignment operators for scalar types ---
//-----------------------------------------------------------------------------
     // signed integer scalar types
    Node &operator=(int8 data);
    Node &operator=(int16 data);
    Node &operator=(int32 data);
    Node &operator=(int64 data);

     // unsigned integer scalar types
    Node &operator=(uint8 data);
    Node &operator=(uint16 data);
    Node &operator=(uint32 data);
    Node &operator=(uint64 data);

    // floating point scalar types
    Node &operator=(float32 data);
    Node &operator=(float64 data);


//-----------------------------------------------------------------------------
// --  assignment c-native gap operators for scalar types ---
//-----------------------------------------------------------------------------

    Node &operator=(char data);

    #ifndef CONDUIT_USE_CHAR
        Node &operator=(signed char data);
        Node &operator=(unsigned char data);
    #endif

    #ifndef CONDUIT_USE_SHORT
        Node &operator=(short data);
        Node &operator=(unsigned short data);
    #endif

    #ifndef CONDUIT_USE_INT
        Node &operator=(int data);
        Node &operator=(unsigned int data);
    #endif

    #ifndef CONDUIT_USE_LONG
        Node &operator=(long data);
        Node &operator=(unsigned long data);
    #endif

    #if defined(CONDUIT_HAS_LONG_LONG) && !defined(CONDUIT_USE_LONG_LONG)
        Node &operator=(long long data);
        Node &operator=(unsigned long long data);
    #endif

    #ifndef CONDUIT_USE_FLOAT
        Node &operator=(float data);
    #endif

    #ifndef CONDUIT_USE_DOUBLE
        Node &operator=(double data);
    #endif
//-----------------------------------------------------------------------------
// -- assignment operators for conduit::DataArray types ---
//-----------------------------------------------------------------------------
    // signed integer array types via conduit::DataArray
    Node &operator=(const int8_array  &data);
    Node &operator=(const int16_array &data);
    Node &operator=(const int32_array &data);
    Node &operator=(const int64_array &data);

    // unsigned integer array ttypes via conduit::DataArray
    Node &operator=(const uint8_array  &data);
    Node &operator=(const uint16_array &data);
    Node &operator=(const uint32_array &data);
    Node &operator=(const uint64_array &data);

    // floating point array types via conduit::DataArray
    Node &operator=(const float32_array &data);
    Node &operator=(const float64_array &data);

//-----------------------------------------------------------------------------
// --  assignment c-native gap operators for data array  types ---
//-----------------------------------------------------------------------------
    Node &operator=(const char_array &data);

#ifndef CONDUIT_USE_CHAR
    Node &operator=(const signed_char_array &data);
    Node &operator=(const unsigned_char_array &data);
#endif

#ifndef CONDUIT_USE_SHORT
    Node &operator=(const short_array &data);
    Node &operator=(const unsigned_short_array &data);
#endif

#ifndef CONDUIT_USE_INT
    Node &operator=(const int_array &data);
    Node &operator=(const unsigned_int_array &data);
#endif

#ifndef CONDUIT_USE_LONG
    Node &operator=(const long_array &data);
    Node &operator=(const unsigned_long_array &data);
#endif

#if defined(CONDUIT_HAS_LONG_LONG) && !defined(CONDUIT_USE_LONG_LONG)
    Node &operator=(const long_long_array &data);
    Node &operator=(const unsigned_long_long_array &data);
#endif

#ifndef CONDUIT_USE_FLOAT
    Node &operator=(const float_array &data);
#endif

#ifndef CONDUIT_USE_DOUBLE
    Node &operator=(const double_array &data);
#endif


//-----------------------------------------------------------------------------
// -- assignment operators for std::vector types ---
//-----------------------------------------------------------------------------

    // signed integer array types via std::vector
    Node &operator=(const std::vector<int8>   &data);
    Node &operator=(const std::vector<int16>  &data);
    Node &operator=(const std::vector<int32>  &data);
    Node &operator=(const std::vector<int64>  &data);

    // unsigned integer array types via std::vector
    Node &operator=(const std::vector<uint8>   &data);
    Node &operator=(const std::vector<uint16>  &data);
    Node &operator=(const std::vector<uint32>  &data);
    Node &operator=(const std::vector<uint64>  &data);

    // floating point array types via std::vector
    Node &operator=(const std::vector<float32> &data);
    Node &operator=(const std::vector<float64> &data);


//-----------------------------------------------------------------------------
// --  assignment c-native gap operators for vector types ---
//-----------------------------------------------------------------------------
    Node &operator=(const std::vector<char> &data);

#ifndef CONDUIT_USE_CHAR
    Node &operator=(const std::vector<signed char> &data);
    Node &operator=(const std::vector<unsigned char> &data);
#endif

#ifndef CONDUIT_USE_SHORT
    Node &operator=(const std::vector<short> &data);
    Node &operator=(const std::vector<unsigned short> &data);
#endif

#ifndef CONDUIT_USE_INT
    Node &operator=(const std::vector<int> &data);
    Node &operator=(const std::vector<unsigned int> &data);
#endif

#ifndef CONDUIT_USE_LONG
    Node &operator=(const std::vector<long> &data);
    Node &operator=(const std::vector<unsigned long> &data);
#endif

#if defined(CONDUIT_HAS_LONG_LONG) && !defined(CONDUIT_USE_LONG_LONG)
    Node &operator=(const std::vector<long long> &data);
    Node &operator=(const std::vector<unsigned long long> &data);
#endif

#ifndef CONDUIT_USE_FLOAT
    Node &operator=(const std::vector<float> &data);
#endif

#ifndef CONDUIT_USE_DOUBLE
    Node &operator=(const std::vector<double> &data);
#endif

//-----------------------------------------------------------------------------
// -- std::initializer_list support --
//-----------------------------------------------------------------------------
//
// When C++11 support is enabled, support std::initializer_lists
//
// Example:
//   Node n;
//   n = {1,2,3,4,5,6};
//
//-----------------------------------------------------------------------------
#ifdef CONDUIT_USE_CXX11
//-----------------------------------------------------------------------------
// -- assignment operators for std::initializer_list types ---
//-----------------------------------------------------------------------------
    // signed integer array types via std::initializer_list
    Node &operator=(const std::initializer_list<int8>   &data);
    Node &operator=(const std::initializer_list<int16>  &data);
    Node &operator=(const std::initializer_list<int32>  &data);
    Node &operator=(const std::initializer_list<int64>  &data);

    // unsigned integer array types via std::initialize_list
    Node &operator=(const std::initializer_list<uint8>   &data);
    Node &operator=(const std::initializer_list<uint16>  &data);
    Node &operator=(const std::initializer_list<uint32>  &data);
    Node &operator=(const std::initializer_list<uint64>  &data);

    // floating point array types via std::initializer_list
    Node &operator=(const std::initializer_list<float32> &data);
    Node &operator=(const std::initializer_list<float64> &data);

//-----------------------------------------------------------------------------
// --  assignment c-native gap operators for initializer_list types ---
//-----------------------------------------------------------------------------

    Node &operator=(const std::initializer_list<char> &data);

#ifndef CONDUIT_USE_CHAR
    Node &operator=(const std::initializer_list<signed char> &data);
    Node &operator=(const std::initializer_list<unsigned char> &data);
#endif

#ifndef CONDUIT_USE_SHORT
    Node &operator=(const std::initializer_list<short> &data);
    Node &operator=(const std::initializer_list<unsigned short> &data);
#endif

#ifndef CONDUIT_USE_INT
    Node &operator=(const std::initializer_list<int> &data);
    Node &operator=(const std::initializer_list<unsigned int> &data);
#endif

#ifndef CONDUIT_USE_LONG
    Node &operator=(const std::initializer_list<long> &data);
    Node &operator=(const std::initializer_list<unsigned long> &data);
#endif

#if defined(CONDUIT_HAS_LONG_LONG) && !defined(CONDUIT_USE_LONG_LONG)
    Node &operator=(const std::initializer_list<long long> &data);
    Node &operator=(const std::initializer_list<unsigned long long> &data);
#endif

#ifndef CONDUIT_USE_FLOAT
    Node &operator=(const std::initializer_list<float> &data);
#endif

#ifndef CONDUIT_USE_DOUBLE
    Node &operator=(const std::initializer_list<double> &data);
#endif

//-----------------------------------------------------------------------------
#endif // end CONDUIT_USE_CXX11
//-----------------------------------------------------------------------------


//-----------------------------------------------------------------------------
// -- assignment operators for string types --
//-----------------------------------------------------------------------------
    // char8_str use cases
    Node &operator=(const char *data);
    Node &operator=(const std::string &data);

//-----------------------------------------------------------------------------
///@}
//-----------------------------------------------------------------------------
//
// -- end declaration of Node assignment operators --
//
//-----------------------------------------------------------------------------


//-----------------------------------------------------------------------------
//
// -- begin declaration of Node transforms --
//
//-----------------------------------------------------------------------------
///@name Node Transforms
///@{
//-----------------------------------------------------------------------------
/// description:
///  TODO
//-----------------------------------------------------------------------------

//-----------------------------------------------------------------------------
// -- serialization methods ---
//-----------------------------------------------------------------------------
    /// serialize to a byte vector
    void        serialize(std::vector<uint8> &data) const;
    /// serialize to a file identified by stream_path
    void        serialize(const std::string &stream_path) const;
    /// serialize to an output stream
    void        serialize(std::ofstream &ofs) const;

//-----------------------------------------------------------------------------
// -- compaction methods ---
//-----------------------------------------------------------------------------
    /// compact into a new node
    void        compact_to(Node &n_dest) const;

//-----------------------------------------------------------------------------
// -- update methods ---
//-----------------------------------------------------------------------------
    /// update() adds children from n_src to current Node (analogous to a
    /// python dictionary update)
    ///
    void        update(const Node &n_src);

    /// update_compatible() copies data from the children in n_src that match
    ///  the current Nodes children.
    void        update_compatible(const Node &n_src);

    /// update_external() sets this node to describe the data from the children
    //   in n_src.
    void        update_external(Node &n_src);


//-----------------------------------------------------------------------------
// -- endian related --
//-----------------------------------------------------------------------------
    void endian_swap(index_t endianness);

    void endian_swap_to_machine_default()
        {endian_swap(Endianness::DEFAULT_ID);}

    void endian_swap_to_little()
        {endian_swap(Endianness::LITTLE_ID);}

    void endian_swap_to_big()
        {endian_swap(Endianness::BIG_ID);}


//-----------------------------------------------------------------------------
// -- leaf coercion methods ---
//-----------------------------------------------------------------------------
    ///
    /// These methods allow you to coerce a leaf type to another type.
    ///

    /// scalar coercion

    /// convert to a signed integer types
    int8             to_int8()   const;
    int16            to_int16()  const;
    int32            to_int32()  const;
    int64            to_int64()  const;

    /// convert to a unsigned integer types
    uint8            to_uint8()   const;
    uint16           to_uint16()  const;
    uint32           to_uint32()  const;
    uint64           to_uint64()  const;

    /// convert to a floating point type
    float32          to_float32() const;
    float64          to_float64() const;

    /// convert to the index type
    index_t          to_index_t() const;

    /// convert to c integer types
    char             to_char() const;
    short            to_short() const;
    int              to_int()   const;
    long             to_long()  const;

#ifdef CONDUIT_HAS_LONG_LONG
    long long        to_long_long()  const;
#endif

    /// convert to c signed integer types
    signed char      to_signed_char() const;
    signed short     to_signed_short() const;
    signed int       to_signed_int()   const;
    signed long      to_signed_long()  const;

#ifdef CONDUIT_HAS_LONG_LONG
    long long        to_signed_long_long()  const;
#endif

    /// convert to c unsigned integer types
    unsigned char    to_unsigned_char()  const;
    unsigned short   to_unsigned_short() const;
    unsigned int     to_unsigned_int()   const;
    unsigned long    to_unsigned_long()  const;

#ifdef CONDUIT_HAS_LONG_LONG
    unsigned long long to_unsigned_long_long()  const;
#endif

    /// convert to c floating point types
    float            to_float() const;
    double           to_double() const;

#ifdef CONDUIT_USE_LONG_DOUBLE
    long double      to_long_double() const;
#endif


//-----------------------------------------------------------------------------
// -- array conversion methods --
//
/// These methods convert an array to a specific array type.
/// The result is stored in the passed node.
//-----------------------------------------------------------------------------

    /// convert to a signed integer types
    void    to_int8_array(Node &res)  const;
    void    to_int16_array(Node &res) const;
    void    to_int32_array(Node &res) const;
    void    to_int64_array(Node &res) const;

    /// convert to a unsigned integer types
    void    to_uint8_array(Node &res)  const;
    void    to_uint16_array(Node &res) const;
    void    to_uint32_array(Node &res) const;
    void    to_uint64_array(Node &res) const;

    /// convert to a floating point type
    void    to_float32_array(Node &res) const;
    void    to_float64_array(Node &res) const;

    /// convert to c types
    void    to_char_array(Node &res)  const;
    void    to_short_array(Node &res) const;
    void    to_int_array(Node &res)   const;
    void    to_long_array(Node &res)  const;

    /// convert to c signed integer types
    void    to_signed_char_array(Node &res) const;
    void    to_signed_short_array(Node &res) const;
    void    to_signed_int_array(Node &res)   const;
    void    to_signed_long_array(Node &res)  const;

    /// convert to c unsigned integer types
    void    to_unsigned_char_array(Node &res)  const;
    void    to_unsigned_short_array(Node &res) const;
    void    to_unsigned_int_array(Node &res)   const;
    void    to_unsigned_long_array(Node &res)  const;

    /// convert to c floating point types
    void    to_float_array(Node &res) const;
    void    to_double_array(Node &res) const;

//-----------------------------------------------------------------------------
// -- dynamic conversion methods --
//
/// These methods convert any data to a given type.
/// The result is stored in the passed node.
//-----------------------------------------------------------------------------

    void    to_data_type(index_t dtype_id, Node &res) const;

//-----------------------------------------------------------------------------
// -- Node::Value Helper class --
//
// This class allows us to support casting return semantics.
// we can't support these methods directly in conduit::Node because doing so
// undermines our operator=() overloads.
//-----------------------------------------------------------------------------
    class CONDUIT_API Value
    {
        friend class Node;
        public:
            ~Value();
            Value(const Value &rhs);

            operator char()  const;

            // cast operators for signed integers
            operator signed char()  const;
            operator signed short() const;
            operator signed int()   const;
            operator signed long()  const;
            #ifdef CONDUIT_HAS_LONG_LONG
                operator signed long long() const;
            #endif


            // cast operators for unsigned integers
            operator unsigned char()   const;
            operator unsigned short()  const;
            operator unsigned int()    const;
            operator unsigned long()   const;
            #ifdef CONDUIT_HAS_LONG_LONG
                operator unsigned long long() const;
            #endif

            // cast operators for floating point types
            operator float()  const;
            operator double() const;
            #ifdef CONDUIT_USE_LONG_DOUBLE
                operator long double() const;
            #endif

            // -- as pointer -- //
            // char is special
            // we need a char operator to support char8_str case
            operator char*()  const;

            // as signed int ptr
            operator signed char*()  const;
            operator signed short*() const;
            operator signed int*()   const;
            operator signed long*()  const;
            #ifdef CONDUIT_HAS_LONG_LONG
                operator signed long long *() const;
            #endif

            // as unsigned int ptr
            operator unsigned char*()  const;
            operator unsigned short*() const;
            operator unsigned int*()   const;
            operator unsigned long*()  const;
            #ifdef CONDUIT_HAS_LONG_LONG
                operator unsigned long long *() const;
            #endif


            // as floating point ptr
            operator float*()  const;
            operator double*() const;
            #ifdef CONDUIT_USE_LONG_DOUBLE
                operator long double *() const;
            #endif


            // -- as array -- //
            operator char_array()  const;

            // as signed array
            operator signed_char_array()  const;
            operator signed_short_array() const;
            operator signed_int_array()   const;
            operator signed_long_array()  const;
            #ifdef CONDUIT_HAS_LONG_LONG
                operator signed_long_long_array() const;
            #endif

            // as unsigned array
            operator unsigned_char_array()  const;
            operator unsigned_short_array() const;
            operator unsigned_int_array()   const;
            operator unsigned_long_array()  const;
            #ifdef CONDUIT_HAS_LONG_LONG
                operator unsigned_long_long_array() const;
            #endif

            // as floating point array
            operator float_array()  const;
            operator double_array() const;
            #ifdef CONDUIT_USE_LONG_DOUBLE
                operator long_double_array() const;
            #endif


        private:
            // This is private we only want conduit::Node to create a
            // conduit::Node::Value instance
            Value(Node *node, bool coerse);
            // holds the node with the actually data
            Node    *m_node;
            // coercion flag, note - only scalars types can be coerced
            bool     m_coerse;
    };

//-----------------------------------------------------------------------------
// -- Node::ConstValue Helper class --
//
// This class allows us to support casting return semantics.
// we can't support these methods directly in conduit::Node  because doing so
// undermines our operator=() overloads.
//-----------------------------------------------------------------------------
    class CONDUIT_API ConstValue
    {
        friend class Node;
        public:
            ~ConstValue();
            ConstValue(const Value &rhs);
            ConstValue(const ConstValue &rhs);

            operator char()  const;

            // cast operators for signed integers
            operator signed char()  const;
            operator signed short() const;
            operator signed int()   const;
            operator signed long()  const;
            #ifdef CONDUIT_HAS_LONG_LONG
                operator signed long long() const;
            #endif

            // cast operators for unsigned integers
            operator unsigned char()   const;
            operator unsigned short()  const;
            operator unsigned int()    const;
            operator unsigned long()   const;
            #ifdef CONDUIT_HAS_LONG_LONG
                operator unsigned long long() const;
            #endif

            // cast operators for floating point types
            operator float()  const;
            operator double() const;
            #ifdef CONDUIT_USE_LONG_DOUBLE
                operator long double() const;
            #endif

            // -- as pointer -- //
            // char is special
            // we need a char operator to support char8_str case
            operator const char*()  const;


            // as signed int ptr
            operator const signed char*()  const;
            operator const signed short*() const;
            operator const signed int*()   const;
            operator const signed long*()  const;
            #ifdef CONDUIT_HAS_LONG_LONG
                operator const signed long long *() const;
            #endif

            // as unsigned int ptr
            operator const unsigned char*()  const;
            operator const unsigned short*() const;
            operator const unsigned int*()   const;
            operator const unsigned long*()  const;
            #ifdef CONDUIT_HAS_LONG_LONG
                operator const unsigned long long *() const;
            #endif

            // as floating point ptr
            operator const float*()  const;
            operator const double*() const;
            #ifdef CONDUIT_USE_LONG_DOUBLE
                operator long double *() const;
            #endif


            // -- as array -- //
            operator const char_array() const;

            // as signed array
            operator const signed_char_array() const;
            operator const signed_short_array() const;
            operator const signed_int_array()   const;
            operator const signed_long_array()  const;
            #ifdef CONDUIT_HAS_LONG_LONG
                operator const signed_long_long_array() const;
            #endif

            // as unsigned array
            operator const unsigned_char_array()  const;
            operator const unsigned_short_array() const;
            operator const unsigned_int_array()   const;
            operator const unsigned_long_array()  const;
            #ifdef CONDUIT_HAS_LONG_LONG
                operator const unsigned_long_long_array() const;
            #endif

            // as floating point array
            operator const float_array()  const;
            operator const double_array() const;
            #ifdef CONDUIT_USE_LONG_DOUBLE
                operator const long_double_array() const;
            #endif


        private:
            // This is private we only want conduit::Node to create a
            // conduit::Node::ConstValue instance
            ConstValue(const Node *node, bool coerse);
            // holds the node with the actually data
            const Node *m_node;
            // coercion flag, note - only scalars types can be coerced
            bool        m_coerse;
    };

//-----------------------------------------------------------------------------
// -- Node methods that use the Node::Value class as a casting vehicle.
//-----------------------------------------------------------------------------

    Value value()  // works for all leaf types, but no coercion
        { return  Value(this,false); }

    Value to_value() // only works for scalar leaf types
        { return  Value(this,true); }

    ConstValue value() const // works for all leaf types, but no coercion
        { return  ConstValue(this,false); }

    ConstValue to_value() const // only works for scalar leaf types
        { return  ConstValue(this,true); }


//-----------------------------------------------------------------------------
// -- String construction methods ---
//-----------------------------------------------------------------------------
    /// Creates a string representation of a node.
    /// accepted protocols:
    ///   "json"
    ///   "conduit_json"
    ///   "conduit_base64_json"
    ///   "yaml"
    ///
    /// formatting details:
    ///   this method prefixes entries with indent strings created using
    ///      utils::indent(...,indent, depth, pad)
    ///   adds the `eoe` (end-of-entry) suffix where necessary.
    ///
    std::string         to_string(const std::string &protocol="yaml",
                                  index_t indent=2,
                                  index_t depth=0,
                                  const std::string &pad=" ",
                                  const std::string &eoe="\n") const;

    void                to_string_stream(std::ostream &os,
                                         const std::string &protocol="yaml",
                                         index_t indent=2,
                                         index_t depth=0,
                                         const std::string &pad=" ",
                                         const std::string &eoe="\n") const;

    void                to_string_stream(const std::string &stream_path,
<<<<<<< HEAD
                                         const std::string &protocol="json",
                                         index_t indent=2,
=======
                                         const std::string &protocol="yaml",
                                         index_t indent=2, 
>>>>>>> 8bc6de75
                                         index_t depth=0,
                                         const std::string &pad=" ",
                                         const std::string &eoe="\n") const;

    // NOTE(cyrush): The primary reason this function exists is to enable easier
    // compatibility with debugging tools (e.g. totalview, gdb) that have
    // difficulty allocating default string parameters.
    std::string         to_string_default() const;

//-----------------------------------------------------------------------------
// -- JSON construction methods ---
//-----------------------------------------------------------------------------
    /// Creates a JSON string representation of a node.
    /// accepted protocols:
    ///  "json"
    ///  "conduit_json"
    ///  "conduit_base64_json"
    ///
    /// formatting details:
    ///   this method prefixes entries with indent strings created using
    ///      utils::indent(...,indent, depth, pad)
    ///   adds the `eoe` (end-of-entry) suffix where necessary.
    ///
    std::string         to_json(const std::string &protocol="json",
                                index_t indent=2,
                                index_t depth=0,
                                const std::string &pad=" ",
                                const std::string &eoe="\n") const;

    void                to_json_stream(std::ostream &os,
                                       const std::string &protocol="json",
                                       index_t indent=2,
                                       index_t depth=0,
                                       const std::string &pad=" ",
                                       const std::string &eoe="\n") const;

    void                to_json_stream(const std::string &stream_path,
                                       const std::string &protocol="json",
                                       index_t indent=2,
                                       index_t depth=0,
                                       const std::string &pad=" ",
                                       const std::string &eoe="\n") const;

    // NOTE(JRC): The primary reason this function exists is to enable easier
    // compatibility with debugging tools (e.g. totalview, gdb) that have
    // difficulty allocating default string parameters.
    std::string         to_json_default() const;

//-----------------------------------------------------------------------------
// -- YAML construction methods ---
//-----------------------------------------------------------------------------
    /// Creates a YAML string representation of a node.
    /// accepted protocols:
    ///  "yaml"
    ///
    /// formatting details:
    ///   this method prefixes entries with indent strings created using
    ///      utils::indent(...,indent, depth, pad)
    ///   adds the `eoe` (end-of-entry) suffix where necessary.
    ///
    std::string         to_yaml(const std::string &protocol="yaml",
                                index_t indent=2,
                                index_t depth=0,
                                const std::string &pad=" ",
                                const std::string &eoe="\n") const;

    void                to_yaml_stream(std::ostream &os,
                                       const std::string &protocol="yaml",
                                       index_t indent=2,
                                       index_t depth=0,
                                       const std::string &pad=" ",
                                       const std::string &eoe="\n") const;

    void                to_yaml_stream(const std::string &stream_path,
                                       const std::string &protocol="yaml",
                                       index_t indent=2,
                                       index_t depth=0,
                                       const std::string &pad=" ",
                                       const std::string &eoe="\n") const;

    // NOTE(JRC): The primary reason this function exists is to enable easier
    // compatibility with debugging tools (e.g. totalview, gdb) that have
    // difficulty allocating default string parameters.
    std::string         to_yaml_default() const;

//-----------------------------------------------------------------------------
//
// -- end declaration of Node transforms --
//
//-----------------------------------------------------------------------------


//-----------------------------------------------------------------------------
//
// -- begin declaration of Node information methods --
//
//-----------------------------------------------------------------------------
//-----------------------------------------------------------------------------
///@name Node Information
///@{
//-----------------------------------------------------------------------------
/// description:
///  These methods provide general info about the node hierarchy, and memory
///  layout.
//-----------------------------------------------------------------------------
    // schema access
    const Schema     &schema() const
                        { return *m_schema;}

    const DataType   &dtype() const
                        { return m_schema->dtype();}

    Schema          *schema_ptr()
                        {return m_schema;}

    // check if data owned by this node is externally
    // allocated.
    bool             is_data_external() const
                        {return !m_alloced;}

    // check if this node is the root of a tree nodes.
    bool             is_root() const
                        {return m_parent == NULL;}

    // parent access
    Node            *parent()
                        {return m_parent;}

    const Node      *parent() const
                        {return m_parent;}

    //memory space info

    /// stride() * (num_elements()-1) + element_bytes() summed over all
    /// leaves
    index_t          total_strided_bytes() const
                        { return m_schema->total_strided_bytes();}

    /// num_elements() * element_bytes() summed over all leaves
    index_t          total_bytes_compact() const
                        { return m_schema->total_bytes_compact();}


    /// total number of bytes allocated in this node hierarchy
    index_t           total_bytes_allocated() const;

    /// total number of bytes memory mapped in this node hierarchy
    index_t           total_bytes_mmaped() const;

    /// Is this node using a compact data layout?
    bool              is_compact() const
                         {return m_schema->is_compact();}

    //-------------------------------------------------------------------------
    /// contiguous checks
    //-------------------------------------------------------------------------
    /// A node is contiguous if the leaves of it children (traversed in a depth
    /// first order) cover a contiguous chunk of the address space.
    ///
    /// The direct address checks are only done for leaves with data,
    /// nodes in the objects, lists, or empty roles don't directly
    /// advance the pointer.
    ///
    /// Checks use each leaf's offset and the total strided bytes
    /// If leaves do not abut in address space, or if any leaf points to NULL
    /// the Node is not contiguous.
    ///
    /// This check is agnostic to if the Node owns the data.

    /// Does this node has a contiguous data layout?
    bool             is_contiguous() const;


    /// true if node hierarchy's memory contiguously follows
    /// the given node's memory
    bool             contiguous_with(const Node &n) const;

    /// true if node hierarchy's memory contiguously follows
    /// the given address. Note: contiguous with NULL is false.
    bool             contiguous_with(void *address) const;


    /// if this node has a contiguous data layout, returns
    /// the start address of its memory, otherwise returns NULL

    void            *contiguous_data_ptr();
    const void      *contiguous_data_ptr() const;

    /// is this node compatible with given node
    bool             compatible(const Node &n) const
                        {return m_schema->compatible(n.schema());}

    /// check for differences between this node and the given node, storing
    //  the results digest in the provided data node
    bool             diff(const Node &n,
                          Node &info,
                          const float64 epsilon = CONDUIT_EPSILON) const;

    /// diff this node to the given node for compatibility (i.e. validate it
    //  has everything that the instance node has), storing the results
    //  digest in the provided data node
    bool             diff_compatible(const Node &n,
                                     Node &info,
                                     const float64 epsilon = CONDUIT_EPSILON) const;

    ///
    /// info() creates a node that contains metadata about the current
    /// node's memory properties
    void             info(Node &nres) const;
    /// TODO: this is inefficient w/o move semantics, but is very
    /// convenient for testing and example programs.
    Node             info() const;

//-----------------------------------------------------------------------------
// -- stdout print methods ---
//-----------------------------------------------------------------------------
    /// print a simplified json representation of the this node to std out
    void            print() const;

    /// print a detailed json representation of the this node to std out.
    /// json output includes conduit schema constructs
    void            print_detailed() const;

//-----------------------------------------------------------------------------
///@}
//-----------------------------------------------------------------------------
//
// -- end declaration of Node information methods --
//
//-----------------------------------------------------------------------------

//-----------------------------------------------------------------------------
//
// -- begin declaration of Node entry access methods --
//
//-----------------------------------------------------------------------------
//-----------------------------------------------------------------------------
///@name Node Entry Access Methods
///@{
//-----------------------------------------------------------------------------
/// description:
///  Node traversal (iterators), child access (for list or object types)
//-----------------------------------------------------------------------------
    /// return a iterator that give access to this nodes children
    NodeIterator        children();
    NodeConstIterator   children() const;

    // When fetching, there is no absolute path construct, all paths are
    /// fetched relative to the current node (a leading "/" is ignored when
    /// fetching). Empty path names are also ignored, fetching "a///b" is
    /// equalvalent to fetching "a/b".

    /// fetch the node at the given path
    /// non-const `fetch' methods do modify map structure if a path
    /// does not exist
    Node             &fetch(const std::string &path);
    const Node       &fetch(const std::string &path) const;

    /// the `fetch_existing' methods don't modify map structure, if a path
    /// doesn't exist they will throw an exception
    Node             &fetch_existing(const std::string &path);
    const Node       &fetch_existing(const std::string &path) const;

    /// DEPRECATED: `fetch_child` is deprecated in favor of `fetch_existing`
    ///
    /// the `fetch_child' methods don't modify map structure, if a path
    /// doesn't exist they will throw an exception
    Node             &fetch_child(const std::string &path);
    const Node       &fetch_child(const std::string &path) const;

    // add_child will not try to parse the name as a path. "foo/bar.png" is
    // a legal name.
    Node             &add_child(const std::string &name);

    /// fetch the node at the given index
    Node             &child(index_t idx);
    const Node       &child(index_t idx) const;

    /// fetch direct child by name
    /// the `child' methods don't modify map structure, and also
    /// do not try to resolve names as paths
    Node             &child(const std::string &name);
    const Node       &child(const std::string &name) const;

    /// fetch a pointer to the node  at the given path
    Node             *fetch_ptr(const std::string &path);
    const Node       *fetch_ptr(const std::string &path) const;

    /// fetch a pointer to the node at the given index
    Node             *child_ptr(index_t idx);
    const Node       *child_ptr(index_t idx) const;

    /// access child node via a path (equivalent to fetch via path)
    Node             &operator[](const std::string &path);
    const Node       &operator[](const std::string &path) const;

    /// access child node via index (equivalent to fetch via index)
    Node             &operator[](index_t idx);
    const Node       &operator[](index_t idx) const;

    /// returns the number of children (list and object interfaces)
    index_t number_of_children() const;

    /// returns a string with the path of this node
    /// relative to its immediate parent
    std::string name() const;
    /// returns a string with the path of this node up
    /// the tree, following the parent chain
    std::string path() const;

    /// checks if a node has a direct child with given name
    bool        has_child(const std::string &name) const;
    /// checks if given path exists in the Node hierarchy
    bool        has_path(const std::string &path) const;
    /// returns the direct child names for this node
    const std::vector<std::string> &child_names() const;

    /// adds an empty unnamed node to a list (list interface)
    /// TODO `append` is a strange name here, we want this interface
    /// but we may be abusing the common concept folks think of
    //  for the term `append`.
    Node   &append();

    /// remove child at index (list and object interfaces)
    void    remove(index_t idx);
    /// remove child at given path (object interface)
    void    remove(const std::string &path);
    /// remove child with given name, will not parse name as path
    void    remove_child(const std::string &name);
    /// rename a child (object interface)
    void    rename_child(const std::string &current_name,
                         const std::string &new_name);


    /// helpers to create a list of a homogenous types
    ///
    /// these allocates contiguous chunk of data to
    /// hold num_entries copies of the given schema or
    /// dtype, and change the node into a list with
    /// children pointing into this chunk of data
    ///
    /// the node owns the data, and the children
    /// are "set_external" to the proper location.
    ///
    void list_of(const Schema &schema,
                 index_t num_entries);


    void list_of(const DataType &dtype,
                 index_t num_entries);

    void list_of_external(void *data,
                          const Schema &schema,
                          index_t num_entries);


//-----------------------------------------------------------------------------
///@}
//-----------------------------------------------------------------------------
//
// -- end declaration of Node entry access methods --
//
//-----------------------------------------------------------------------------

//-----------------------------------------------------------------------------
//
// -- begin declaration of Node value access methods --
//
//-----------------------------------------------------------------------------
//-----------------------------------------------------------------------------
///@name Node Value Access Methods
///@{
//-----------------------------------------------------------------------------
/// description:
///  Direct access to data at leaf types.
//-----------------------------------------------------------------------------

     // signed integer scalars
    int8             as_int8()   const;
    int16            as_int16()  const;
    int32            as_int32()  const;
    int64            as_int64()  const;

    // unsigned integer scalars
    uint8            as_uint8()   const;
    uint16           as_uint16()  const;
    uint32           as_uint32()  const;
    uint64           as_uint64()  const;

    // floating point scalars
    float32          as_float32() const;
    float64          as_float64() const;

    // signed integers via pointers
    int8            *as_int8_ptr();
    int16           *as_int16_ptr();
    int32           *as_int32_ptr();
    int64           *as_int64_ptr();

    // unsigned integers via pointers
    uint8           *as_uint8_ptr();
    uint16          *as_uint16_ptr();
    uint32          *as_uint32_ptr();
    uint64          *as_uint64_ptr();

    // floating point via pointers
    float32         *as_float32_ptr();
    float64         *as_float64_ptr();

    // signed integers via pointers
    const int8      *as_int8_ptr()   const;
    const int16     *as_int16_ptr()  const;
    const int32     *as_int32_ptr()  const;
    const int64     *as_int64_ptr()  const;

    // unsigned integers via pointers
    const uint8     *as_uint8_ptr()  const;
    const uint16    *as_uint16_ptr() const;
    const uint32    *as_uint32_ptr() const;
    const uint64    *as_uint64_ptr() const;

    // floating point via pointers
    const float32   *as_float32_ptr() const;
    const float64   *as_float64_ptr() const;

    // signed integer array types via conduit::DataArray
    int8_array       as_int8_array();
    int16_array      as_int16_array();
    int32_array      as_int32_array();
    int64_array      as_int64_array();

    // unsigned integer array types via conduit::DataArray
    uint8_array      as_uint8_array();
    uint16_array     as_uint16_array();
    uint32_array     as_uint32_array();
    uint64_array     as_uint64_array();

    // floating point array types via conduit::DataArray
    float32_array    as_float32_array();
    float64_array    as_float64_array();

    // signed integer array types via conduit::DataArray (const variants)

    const int8_array       as_int8_array()  const;
    const int16_array      as_int16_array() const;
    const int32_array      as_int32_array() const;
    const int64_array      as_int64_array() const;

    // unsigned integer array types via conduit::DataArray (const variants)
    const uint8_array      as_uint8_array()  const;
    const uint16_array     as_uint16_array() const;
    const uint32_array     as_uint32_array() const;
    const uint64_array     as_uint64_array() const;

    // floating point array value via conduit::DataArray (const variants)
    const float32_array    as_float32_array() const;
    const float64_array    as_float64_array() const;

    // char8_str cases
    char            *as_char8_str();
    const char      *as_char8_str() const;
    std::string      as_string()    const;

    // direct data pointer access
    void            *data_ptr();
    const void      *data_ptr() const;

    /// returns the number of bytes allocated by this node
    index_t          allocated_bytes() const
                        {return !m_mmaped ? m_data_size : 0;}

    /// returns the number of bytes mmaped by this node
    index_t          mmaped_bytes() const
                        {return m_mmaped ? m_data_size : 0;}

    void  *element_ptr(index_t idx)
        {return static_cast<char*>(m_data) + dtype().element_index(idx);};
    const void  *element_ptr(index_t idx) const
        {return static_cast<char*>(m_data) + dtype().element_index(idx);};

//-----------------------------------------------------------------------------
/// description:
///  Direct access to data at leaf types (native c++ types)
//-----------------------------------------------------------------------------`

    // c style scalar
    char           as_char()  const;
    short          as_short() const;
    int            as_int()   const;
    long           as_long()  const;

#ifdef CONDUIT_HAS_LONG_LONG
    long long      as_long_long() const;
#endif

    // signed integer scalars
    signed char    as_signed_char() const;
    signed short   as_signed_short() const;
    signed int     as_signed_int()   const;
    signed long    as_signed_long()  const;

#ifdef CONDUIT_HAS_LONG_LONG
    signed long long  as_signed_long_long() const;
#endif

    // unsigned integer scalars
    unsigned char    as_unsigned_char()  const;
    unsigned short   as_unsigned_short() const;
    unsigned int     as_unsigned_int()   const;
    unsigned long    as_unsigned_long()  const;

#ifdef CONDUIT_HAS_LONG_LONG
    unsigned long long  as_unsigned_long_long() const;
#endif

    // floating point scalars
    float            as_float() const;
    double           as_double() const;

#ifdef CONDUIT_USE_LONG_DOUBLE
    long double      as_long_double() const;
#endif

    // c style via pointer
    char            *as_char_ptr();
    short           *as_short_ptr();
    int             *as_int_ptr();
    long            *as_long_ptr();

#ifdef CONDUIT_HAS_LONG_LONG
    long long       *as_long_long_ptr();
#endif

    // signed integers via pointers
    signed char      *as_signed_char_ptr();
    signed short     *as_signed_short_ptr();
    signed int       *as_signed_int_ptr();
    signed long      *as_signed_long_ptr();

#ifdef CONDUIT_HAS_LONG_LONG
    signed long long *as_signed_long_long_ptr();
#endif

    // unsigned integers via pointers
    unsigned char   *as_unsigned_char_ptr();
    unsigned short  *as_unsigned_short_ptr();
    unsigned int    *as_unsigned_int_ptr();
    unsigned long   *as_unsigned_long_ptr();

#ifdef CONDUIT_HAS_LONG_LONG
    unsigned long long *as_unsigned_long_long_ptr();
#endif

    // floating point via pointers
    float           *as_float_ptr();
    double          *as_double_ptr();

#ifdef CONDUIT_USE_LONG_DOUBLE
    long double         *as_long_double_ptr();
#endif

    // char via pointer (const variant)
    const char       *as_char_ptr()  const;
    const short      *as_short_ptr() const;
    const int        *as_int_ptr()   const;
    const long       *as_long_ptr()  const;

#ifdef CONDUIT_HAS_LONG_LONG
    const long long  *as_long_long_ptr() const;
#endif

    // signed integers via pointers (const variants)
    const signed char       *as_signed_char_ptr()  const;
    const signed short      *as_signed_short_ptr() const;
    const signed int        *as_signed_int_ptr()   const;
    const signed long       *as_signed_long_ptr()  const;

#ifdef CONDUIT_HAS_LONG_LONG
    const signed long long  *as_signed_long_long_ptr() const;
#endif

    // unsigned integers via pointers (const variants)
    const unsigned char   *as_unsigned_char_ptr()  const;
    const unsigned short  *as_unsigned_short_ptr() const;
    const unsigned int    *as_unsigned_int_ptr()   const;
    const unsigned long   *as_unsigned_long_ptr()  const;

#ifdef CONDUIT_HAS_LONG_LONG
    const unsigned long long *as_unsigned_long_long_ptr() const;
#endif

    // floating point via pointers (const variants)
    const float           *as_float_ptr()  const;

    const double          *as_double_ptr() const;
#ifdef CONDUIT_USE_LONG_DOUBLE
    const long double     *as_long_double_ptr() const;
#endif

    // c style array via conduit::DataArray
    char_array        as_char_array();
    short_array       as_short_array();
    int_array         as_int_array();
    long_array        as_long_array();

#ifdef CONDUIT_HAS_LONG_LONG
    long_long_array  as_long_long_array();
#endif

    // signed integer array types via conduit::DataArray
    signed_char_array  as_signed_char_array();
    signed_short_array as_signed_short_array();
    signed_int_array   as_signed_int_array();
    signed_long_array  as_signed_long_array();

#ifdef CONDUIT_HAS_LONG_LONG
    signed_long_long_array  as_signed_long_long_array();
#endif

    // unsigned integer array types via conduit::DataArray
    unsigned_char_array    as_unsigned_char_array();
    unsigned_short_array   as_unsigned_short_array();
    unsigned_int_array     as_unsigned_int_array();
    unsigned_long_array    as_unsigned_long_array();

#ifdef CONDUIT_HAS_LONG_LONG
    unsigned_long_long_array  as_unsigned_long_long_array();
#endif

    // floating point array types via conduit::DataArray
    float_array     as_float_array();
    double_array    as_double_array();

#ifdef CONDUIT_USE_LONG_DOUBLE
    long_double_array as_long_double_array();
#endif

    // c array type via conduit::DataArray (const variant)
    const char_array       as_char_array()  const;
    const short_array      as_short_array() const;
    const int_array        as_int_array()   const;
    const long_array       as_long_array()  const;

#ifdef CONDUIT_HAS_LONG_LONG
    const long_long_array  as_long_long_array() const;
#endif

    // signed integer array types via conduit::DataArray (const variants)
    const signed_char_array       as_signed_char_array()  const;
    const signed_short_array      as_signed_short_array() const;
    const signed_int_array        as_signed_int_array()   const;
    const signed_long_array       as_signed_long_array()  const;

#ifdef CONDUIT_HAS_LONG_LONG
    const signed_long_long_array  as_signed_long_long_array() const;
#endif


    // unsigned integer array types via conduit::DataArray (const variants)
    const unsigned_char_array    as_unsigned_char_array()  const;
    const unsigned_short_array   as_unsigned_short_array() const;
    const unsigned_int_array     as_unsigned_int_array()   const;
    const unsigned_long_array    as_unsigned_long_array()  const;

#ifdef CONDUIT_HAS_LONG_LONG
    const unsigned_long_long_array  as_unsigned_long_long_array() const;
#endif

    // floating point array value via conduit::DataArray (const variants)
    const float_array     as_float_array()  const;
    const double_array    as_double_array() const;

#ifdef CONDUIT_USE_LONG_DOUBLE
    const long_double_array  as_long_double_array() const;
#endif


//-----------------------------------------------------------------------------
///@}
//-----------------------------------------------------------------------------
//
// -- end declaration of Node value access methods --
//
//-----------------------------------------------------------------------------


private:
//-----------------------------------------------------------------------------
//
// -- begin declaration of  Private Construction Helpers --
//
//-----------------------------------------------------------------------------
///@name Private Construction Helpers
///@{
//-----------------------------------------------------------------------------
/// description:
/// these methods are used for construction by the Node & Generator classes.
//-----------------------------------------------------------------------------
    void             set_data_ptr(void *data_ptr);
    ///
    /// Note: set_schema_ptr is *only* used in the case were we have
    /// a schema pointer that is owned by a parent schema. Using it to set a
    /// pointer that should be owned by a node unleashes chaos.
    ///
    void             set_schema_ptr(Schema *schema_ptr);
    void             append_node_ptr(Node *node)
                        {m_children.push_back(node);}

    void             set_parent(Node *new_parent)
                        { m_parent = new_parent;}


//-----------------------------------------------------------------------------
///@}
//-----------------------------------------------------------------------------
//
// -- end declaration of Private Construction Helpers --
//
//-----------------------------------------------------------------------------


//=============================================================================
//-----------------------------------------------------------------------------
//
// -- private methods and members --
//
//-----------------------------------------------------------------------------
//=============================================================================

//-----------------------------------------------------------------------------
// value access related to conditional long long and long double support
//-----------------------------------------------------------------------------
// We provide connivence methods for native c types, but we don't want to
// provide them in the public api for long long and long double.
// Why? These types are ambiguous, if folks want a 64-bit integer, they should
// explicitly use conduit::int64, conduit::uint64, etc
// The only place where long long and long double will appear in the public
// interface is in the Node::Value() class, where it is needed for casting magic
// to work for uint64, etc types.
//-----------------------------------------------------------------------------


//-----------------------------------------------------------------------------
//
// -- private methods that help with init, memory allocation, and cleanup --
//
//-----------------------------------------------------------------------------
    // setup a node to at as a given type
    void             init(const DataType &dtype);
    // memory allocation and mapping routines
    void             allocate(index_t dsize);
    void             allocate(const DataType &dtype);
    void             mmap(const std::string &stream_path,
                          index_t dsize);
    // release any alloced or memory mapped data
    void             release();
    // clean up everything (used by destructor)
    void             cleanup();

    // set defaults (used by constructors)
    void              init_defaults();
    // setup node to act as a list
    void              init_list();
    // setup node to act as an object
    void              init_object();

//-----------------------------------------------------------------------------
//
// -- private methods that help with protocol detection for load and save  --
//
//-----------------------------------------------------------------------------

    //-------------------------------------------------------------------------
    static void  identify_protocol(const std::string &path,
                                   std::string &io_type);

//-----------------------------------------------------------------------------
//
// -- private methods that help with hierarchical construction --
//
//-----------------------------------------------------------------------------
    // work horse for complex node hierarchical setup
    static void      walk_schema(Node   *node,
                                 Schema *schema,
                                 void   *data);

    static void      mirror_node(Node *node,
                                 Schema *schema,
                                 const Node *src);

//-----------------------------------------------------------------------------
//
// -- private methods that help with compaction, serialization, and info  --
//
//-----------------------------------------------------------------------------
    void              compact_to(uint8 *data,
                                 index_t curr_offset) const;
    /// compact helper for leaf types
    void              compact_elements_to(uint8 *data) const;


    void              serialize(uint8 *data,
                                index_t curr_offset) const;

    /// Implements recursive check for if node is contiguous to the
    /// passed start address. If contiguous, returns true and the
    /// last address of the contiguous block.
    ///
    /// this method recursively traverses a node hierarchy
    ///
    /// At each traversal step, it checks if the current Node is contiguous
    /// to the given address.
    ///
    /// If contiguous: it returns true and the last address of the
    /// contiguous block the ref pointer "end_addy"
    ///
    /// If NOT contiguous:  it returns false, and end_addy is set to NULL.
    ///
    /// to start the traversal, we use NULL input as a special case.
    ///
    /// The direct address checks are only done for leaves with data,
    /// nodes in the objects, lists, or empty roles don't directly
    /// advance the pointer.
    bool              contiguous_with(uint8  *start_addy,
                                      uint8 *&end_addy) const;

    void              info(Node &res,
                           const std::string &curr_path) const;

    /// helper that finds the first non null data pointer, used by
    /// contiguous_data_ptr()
    const void       *find_first_data_ptr() const;

//-----------------------------------------------------------------------------
//
// -- private to_json helpers --
//
//-----------------------------------------------------------------------------
    //-------------------------------------------------------------------------
    // the generic to_json methods are used by the specialized cases
    //-------------------------------------------------------------------------
    std::string         to_json_generic(bool detailed,
                                        index_t indent=2,
                                        index_t depth=0,
                                        const std::string &pad=" ",
                                        const std::string &eoe="\n") const;

    void                to_json_generic(const std::string &stream_path,
                                        bool detailed,
                                        index_t indent=2,
                                        index_t depth=0,
                                        const std::string &pad=" ",
                                        const std::string &eoe="\n") const;

    void                to_json_generic(std::ostream &os,
                                        bool detailed,
                                        index_t indent=2,
                                        index_t depth=0,
                                        const std::string &pad=" ",
                                        const std::string &eoe="\n") const;

    //-------------------------------------------------------------------------
    // transforms the node to json without any conduit schema constructs
    //-------------------------------------------------------------------------
    std::string      to_pure_json(index_t indent=2,
                                  index_t depth=0,
                                  const std::string &pad=" ",
                                  const std::string &eoe="\n") const;

    void             to_pure_json(const std::string &stream_path,
                                  index_t indent=2,
                                  index_t depth=0,
                                  const std::string &pad=" ",
                                  const std::string &eoe="\n") const;

    void             to_pure_json(std::ostream &os,
                                  index_t indent=2,
                                  index_t depth=0,
                                  const std::string &pad=" ",
                                  const std::string &eoe="\n") const;

    //-------------------------------------------------------------------------
    // transforms the node to json that contains conduit schema constructs
    //-------------------------------------------------------------------------
    std::string      to_detailed_json(index_t indent=2,
                                      index_t depth=0,
                                      const std::string &pad=" ",
                                      const std::string &eoe="\n") const;

    void             to_detailed_json(const std::string &stream_path,
                                      index_t indent=2,
                                      index_t depth=0,
                                      const std::string &pad=" ",
                                      const std::string &eoe="\n") const;

    void             to_detailed_json(std::ostream &os,
                                      index_t indent=2,
                                      index_t depth=0,
                                      const std::string &pad=" ",
                                      const std::string &eoe="\n") const;

    //-------------------------------------------------------------------------
    // transforms the node to json with data payload encoded using base64
    //-------------------------------------------------------------------------
    std::string      to_base64_json(index_t indent=2,
                                    index_t depth=0,
                                    const std::string &pad=" ",
                                    const std::string &eoe="\n") const;

    void             to_base64_json(const std::string &stream_path,
                                    index_t indent=2,
                                    index_t depth=0,
                                    const std::string &pad=" ",
                                    const std::string &eoe="\n") const;

    void             to_base64_json(std::ostream &os,
                                    index_t indent=2,
                                    index_t depth=0,
                                    const std::string &pad=" ",
                                    const std::string &eoe="\n") const;

//-----------------------------------------------------------------------------
//
// -- private to_yaml helpers --
//
//-----------------------------------------------------------------------------

    //-------------------------------------------------------------------------
    // the generic to_yaml methods are used by the specialized cases
    //-------------------------------------------------------------------------
    std::string         to_yaml_generic(bool detailed,
                                        index_t indent=2,
                                        index_t depth=0,
                                        const std::string &pad=" ",
                                        const std::string &eoe="\n") const;

    void                to_yaml_generic(const std::string &stream_path,
                                        bool detailed,
                                        index_t indent=2,
                                        index_t depth=0,
                                        const std::string &pad=" ",
                                        const std::string &eoe="\n") const;

    void                to_yaml_generic(std::ostream &os,
                                        bool detailed,
                                        index_t indent=2,
                                        index_t depth=0,
                                        const std::string &pad=" ",
                                        const std::string &eoe="\n") const;
    //-------------------------------------------------------------------------
    // transforms the node to yaml without any conduit schema constructs
    //-------------------------------------------------------------------------
    std::string      to_pure_yaml(index_t indent=2,
                                  index_t depth=0,
                                  const std::string &pad=" ",
                                  const std::string &eoe="\n") const;

    void             to_pure_yaml(const std::string &stream_path,
                                  index_t indent=2,
                                  index_t depth=0,
                                  const std::string &pad=" ",
                                  const std::string &eoe="\n") const;

    void             to_pure_yaml(std::ostream &os,
                                  index_t indent=2,
                                  index_t depth=0,
                                  const std::string &pad=" ",
                                  const std::string &eoe="\n") const;

//-----------------------------------------------------------------------------
//
// -- conduit::Node private data members --
//
//-----------------------------------------------------------------------------
    /// pointer to this node's parent (if it exists)
    Node                *m_parent;
    /// pointer to this node's schema
    Schema              *m_schema;
    /// we need to know if *this* node created the schema
    bool                 m_owns_schema;

    /// collection of children
    std::vector<Node*>   m_children;

    // TODO: DataContainer?
    // pointer to the node's data
    void     *m_data;
    // size of the allocated or mmaped data point
    index_t   m_data_size;

    // flag that indicates this node allocated m_data
    bool      m_alloced;
    // flag that indicates if m_data is memory-mapped
    bool      m_mmaped;

    // private class that implements a cross platform memory map interface
    class MMap;

    // memory-map helper instance
    // This is only allocated if a memory map is active (m_mmaped is true)
    // Note: m_mmaped is used for bookkeeping during cases were we are
    // initializing nodes using memory maps, so it is still needed apart from
    // simply knowing if this pointer is valid.
    MMap     *m_mmap;
};
//-----------------------------------------------------------------------------
// -- end conduit::Node --
//-----------------------------------------------------------------------------

}
//-----------------------------------------------------------------------------
// -- end conduit:: --
//-----------------------------------------------------------------------------

#endif<|MERGE_RESOLUTION|>--- conflicted
+++ resolved
@@ -3497,13 +3497,8 @@
                                          const std::string &eoe="\n") const;
 
     void                to_string_stream(const std::string &stream_path,
-<<<<<<< HEAD
-                                         const std::string &protocol="json",
+                                         const std::string &protocol="yaml",
                                          index_t indent=2,
-=======
-                                         const std::string &protocol="yaml",
-                                         index_t indent=2, 
->>>>>>> 8bc6de75
                                          index_t depth=0,
                                          const std::string &pad=" ",
                                          const std::string &eoe="\n") const;
