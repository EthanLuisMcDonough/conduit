--- conflicted
+++ resolved
@@ -1369,7 +1369,7 @@
     const DataType   &dtype() const       
                         { return m_schema->dtype();}
 
-    Schema          *schema_pointer() 
+    Schema          *schema_ptr() 
                         {return m_schema;}
 
 
@@ -1697,24 +1697,14 @@
     /// a schema pointer that is owned by a parent schema. Using it to set a 
     /// pointer that should be owned by a node unleashes chaos.
     ///
-<<<<<<< HEAD
     void             set_schema_ptr(Schema *schema_ptr);
     void             append_node_ptr(Node *node)
-=======
-    void             set_schema_pointer(Schema *schema_ptr);
-
-    void             append_node_pointer(Node *node)
->>>>>>> d0bc8231
                         {m_children.push_back(node);}
 
     void             set_parent(Node *parent) 
                         { m_parent = parent;}
-<<<<<<< HEAD
-    Schema          *schema_ptr() 
-                        {return m_schema;}
-=======
-
->>>>>>> d0bc8231
+
+
 //-----------------------------------------------------------------------------
 ///@}
 //-----------------------------------------------------------------------------
