--- conflicted
+++ resolved
@@ -214,21 +214,30 @@
 void
 add_step(const Node &node,
          const std::string &path,
-         const std::string &protocol,
+         const std::string &protocol_,
          const Node &options)
 {
+
+    std::string protocol = protocol_;
+    // allow empty protocol to be used for auto detect
+    if(protocol.empty())
+    {
+        identify_protocol(path,protocol);
+    }
+    
     if(protocol == "adios")
     {
 #ifdef CONDUIT_RELAY_IO_ADIOS_ENABLED
         Node prev_options;
-        if(!options.dtype().is_empty())
+        if(options.has_child("adios"))
         {
             adios_options(prev_options);
-            adios_set_options(options);
-        }
-            adios_add_step(node, path);
+            adios_set_options(options["adios"]);
+        }
         
-        if(!options.dtype().is_empty())
+        adios_add_step(node, path);
+        
+        if(!prev_options.dtype().is_empty())
         {
             adios_set_options(prev_options);
         }
@@ -267,35 +276,20 @@
     load_merged(path,protocol,node);
 }
 
-<<<<<<< HEAD
-=======
-
-
->>>>>>> 89ce976c
 //---------------------------------------------------------------------------//
 void 
 save(const Node &node,
      const std::string &path,
      const std::string &protocol)
 {
-<<<<<<< HEAD
     Node options;
     save(node, path, protocol, options);
-=======
-    Node opts;
-    save(node,path,protocol,opts);
->>>>>>> 89ce976c
 }
 
 //---------------------------------------------------------------------------//
 void 
 save(const Node &node,
      const std::string &path,
-<<<<<<< HEAD
-     const std::string &protocol,
-     const Node &options)
-{
-=======
      const std::string &protocol_,
      const Node &options)
 {
@@ -305,8 +299,7 @@
     {
         identify_protocol(path,protocol);
     }
-    
->>>>>>> 89ce976c
+
     // support conduit::Node's basic save cases
     if(protocol == "conduit_bin" ||
        protocol == "json" || 
@@ -318,37 +311,21 @@
     else if( protocol == "hdf5")
     {
 #ifdef CONDUIT_RELAY_IO_HDF5_ENABLED
-<<<<<<< HEAD
+        // hdf5 is the only protocol that currently takes "options"
         Node prev_options;
-        if(!options.dtype().is_empty())
+        if(options.has_child("hdf5"))
         {
             hdf5_options(prev_options);
-            hdf5_set_options(options);
-        }
-        
+            hdf5_set_options(options["hdf5"]);
+        }
+
         hdf5_save(node,path);
 
-        if(!options.dtype().is_empty())
+        if(!prev_options.dtype().is_empty())
         {
             hdf5_set_options(prev_options);
         }
-        
-=======
-        // hdf5 is the only protocol that currently takes "options"
-        Node prev_opts;
-        if(options.has_child("hdf5"))
-        {
-            hdf5_options(prev_opts);
-            hdf5_set_options(options["hdf5"]);
-        }
-
-        hdf5_write(node,path);
-
-        if(!prev_opts.dtype().is_empty())
-        {
-            hdf5_set_options(prev_opts);
-        }
->>>>>>> 89ce976c
+
 #else
         CONDUIT_ERROR("conduit_relay lacks HDF5 support: " << 
                       "Failed to save conduit node to path " << path);
@@ -376,15 +353,15 @@
     {
 #ifdef CONDUIT_RELAY_IO_ADIOS_ENABLED
         Node prev_options;
-        if(!options.dtype().is_empty())
+        if(options.has_child("adios"))
         {
             adios_options(prev_options);
-            adios_set_options(options);
+            adios_set_options(options["adios"]);
         }
 
         adios_save(node,path);
 
-        if(!options.dtype().is_empty())
+        if(!prev_options.dtype().is_empty())
         {
             adios_set_options(prev_options);
         }
@@ -405,24 +382,14 @@
             const std::string &path,
             const std::string &protocol)
 {
-<<<<<<< HEAD
     Node options;
     save_merged(node, path, protocol, options);
-=======
-    Node opts;
-    save_merged(node,path,protocol,opts);
->>>>>>> 89ce976c
 }
 
 //---------------------------------------------------------------------------//
 void 
 save_merged(const Node &node,
             const std::string &path,
-<<<<<<< HEAD
-            const std::string &protocol,
-            const Node &options)
-{
-=======
             const std::string &protocol_,
             const Node &options)
 {
@@ -433,7 +400,6 @@
         identify_protocol(path,protocol);
     }
     
->>>>>>> 89ce976c
     // support conduit::Node's basic save cases
     if(protocol == "conduit_bin" ||
        protocol == "json" || 
@@ -452,34 +418,19 @@
     else if( protocol == "hdf5")
     {
 #ifdef CONDUIT_RELAY_IO_HDF5_ENABLED
-<<<<<<< HEAD
+        // hdf5 is the only protocol that currently takes "options"
         Node prev_options;
-        if(!options.dtype().is_empty())
+        if(options.has_child("hdf5"))
         {
             hdf5_options(prev_options);
-            hdf5_set_options(options);
+            hdf5_set_options(options["hdf5"]);
         }
         
         hdf5_append(node,path);
         
-        if(!options.dtype().is_empty())
+        if(!prev_options.dtype().is_empty())
         {
             hdf5_set_options(prev_options);
-=======
-        // hdf5 is the only protocol that currently takes "options"
-        Node prev_opts;
-        if(options.has_child("hdf5"))
-        {
-            hdf5_options(prev_opts);
-            hdf5_set_options(options["hdf5"]);
-        }
-        
-        hdf5_write(node,path);
-        
-        if(!prev_opts.dtype().is_empty())
-        {
-            hdf5_set_options(prev_opts);
->>>>>>> 89ce976c
         }
 #else
         CONDUIT_ERROR("conduit_relay lacks HDF5 support: " << 
@@ -516,15 +467,15 @@
     {
 #ifdef CONDUIT_RELAY_IO_ADIOS_ENABLED
         Node prev_options;
-        if(!options.dtype().is_empty())
+        if(options.has_child("adios"))
         {
             adios_options(prev_options);
-            adios_set_options(options);
+            adios_set_options(options["adios"]);
         }
 
         adios_save_merged(node,path);
 
-        if(!options.dtype().is_empty())
+        if(!prev_options.dtype().is_empty())
         {
             adios_set_options(prev_options);
         }
@@ -543,14 +494,10 @@
 //---------------------------------------------------------------------------//
 void
 load(const std::string &path,
-<<<<<<< HEAD
-     const std::string &protocol,
+     const std::string &protocol_,
      int step,
      int domain,
      const Node &options,
-=======
-     const std::string &protocol_,
->>>>>>> 89ce976c
      Node &node)
 {
     node.reset();
@@ -596,16 +543,16 @@
     {
 #ifdef CONDUIT_RELAY_IO_ADIOS_ENABLED
         Node prev_options;
-        if(!options.dtype().is_empty())
+        if(options.has_child("adios"))
         {
             adios_options(prev_options);
-            adios_set_options(options);
+            adios_set_options(options["adios"]);
         }
 
         node.reset();
         adios_load(path,step,domain,node);
 
-        if(!options.dtype().is_empty())
+        if(!prev_options.dtype().is_empty())
         {
             adios_set_options(prev_options);
         }
@@ -726,6 +673,24 @@
 int
 query_number_of_steps(const std::string &path)
 {
+    int nsteps = 1;
+    std::string protocol;
+    identify_protocol(path,protocol);
+
+    if(protocol == "adios")
+    {
+#ifdef CONDUIT_RELAY_IO_ADIOS_ENABLED
+        nsteps = adios_query_number_of_steps(path);
+#endif
+    }
+
+    return nsteps;
+}
+
+//---------------------------------------------------------------------------//
+int
+query_number_of_domains(const std::string &path)
+{
     int ndoms = 1;
     std::string protocol;
     identify_protocol(path,protocol);
@@ -733,31 +698,13 @@
     if(protocol == "adios")
     {
 #ifdef CONDUIT_RELAY_IO_ADIOS_ENABLED
-        ndoms = adios_query_number_of_steps(path);
+        ndoms = adios_query_number_of_domains(path);
 #endif
     }
 
     return ndoms;
 }
 
-//---------------------------------------------------------------------------//
-int
-query_number_of_domains(const std::string &path)
-{
-    int ndoms = 1;
-    std::string protocol;
-    identify_protocol(path,protocol);
-
-    if(protocol == "adios")
-    {
-#ifdef CONDUIT_RELAY_IO_ADIOS_ENABLED
-        ndoms = adios_query_number_of_domains(path);
-#endif
-    }
-
-    return ndoms;
-}
-
 
 }
 //-----------------------------------------------------------------------------
