--- conflicted
+++ resolved
@@ -399,20 +399,6 @@
 //-----------------------------------------------------------------------------
 // Getters and info methods.
 //-----------------------------------------------------------------------------
-<<<<<<< HEAD
-=======
-//     index_t     id()    const { return m_id;}
-//     index_t     total_bytes()   const;
-//     index_t     total_bytes_compact() const;
-//     bool        is_compact() const;
-//     bool        is_compatible(const DataType& type) const;
-//
-//     bool        is_number()           const;
-//     bool        is_floating_point()   const;
-//     bool        is_integer()          const;
-//     bool        is_signed_integer()   const;
-//     bool        is_unsigned_integer() const;
->>>>>>> 495cead6
 
 //---------------------------------------------------------------------------//
 static PyObject *
